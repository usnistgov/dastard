--- conflicted
+++ resolved
@@ -32,10 +32,6 @@
 }
 
 func (dsp *DataStreamProcessor) SetProjectorsBasis(projectors mat.Dense, basis mat.Dense) {
-<<<<<<< HEAD
-=======
-	log.Println("setting")
->>>>>>> f81d8c4a
 	rows, cols := projectors.Dims()
 	nbases := rows
 	if dsp.NSamples != cols {
@@ -211,10 +207,6 @@
 		} else {
 			rows, cols := dsp.projectors.Dims()
 			nbases := rows
-<<<<<<< HEAD
-=======
-			log.Println("running analysis", rows, cols)
->>>>>>> f81d8c4a
 			if cols != len(rec.data) {
 				panic("wrong size")
 			}
@@ -226,13 +218,6 @@
 			modelCoefs.Product(&dsp.projectors, dataMat)
 			modelFull.Product(&dsp.basis, &modelCoefs)
 			residual.Sub(dataMat, &modelFull)
-<<<<<<< HEAD
-=======
-			mrow, mcol := modelCoefs.Dims()
-			rrow, rcol := residual.Dims()
-			log.Println("modelCoefs", mrow, mcol)
-			log.Println("residual", rrow, rcol)
->>>>>>> f81d8c4a
 
 			// copy modelCoefs into rec.modelCoefs
 			rec.modelCoefs = make([]float64, nbases)
