--- conflicted
+++ resolved
@@ -16,11 +16,11 @@
 // DataPublisher contains many optional methods for publishing data, any methods that are non-nil will be used
 // in each call to PublishData
 type DataPublisher struct {
-<<<<<<< HEAD
-	PubFeederChan chan []*DataRecord
-	LJH22         *ljh.Writer
-	LJH3          *ljh.Writer3
-	OFF           *off.Writer
+	PubRecordsChan   chan []*DataRecord
+	PubSummariesChan chan []*DataRecord
+	LJH22            *ljh.Writer
+	LJH3             *ljh.Writer3
+	OFF              *off.Writer
 }
 
 // SetOFF adds an OFF writer to dp, the .file attribute is nil, and will be instantiated upon next call to dp.WriteRecord
@@ -43,12 +43,6 @@
 func (dp *DataPublisher) RemoveOFF() {
 	dp.OFF.Close()
 	dp.OFF = nil
-=======
-	PubRecordsChan   chan []*DataRecord
-	PubSummariesChan chan []*DataRecord
-	LJH22            *ljh.Writer
-	LJH3             *ljh.Writer3
->>>>>>> 64e78664
 }
 
 // SetLJH3 adds an LJH3 writer to dp, the .file attribute is nil, and will be instantiated upon next call to dp.WriteRecord
