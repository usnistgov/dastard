--- conflicted
+++ resolved
@@ -376,15 +376,7 @@
 	pubchan := make(chan []*DataRecord, publishChannelDepth)
 	hostname := fmt.Sprintf("tcp://*:%d", port)
 	pubSocket, err := czmq.NewPub(hostname)
-<<<<<<< HEAD
 	pubSocket.SetSndhwm(1) // use no zmq buffer, so pubchan is our only send buffer
-=======
-	pubSocket.SetOption(czmq.SockSetSndhwm(3000)) // not really sure how to choose this
-	// but at 8x30 TDM we have 480 channels, so we can only cache
-	// about 2 messages per channel at the default of 1000
-	// I think I was missing packets when using easyClient set to autotrigger
-	// with 0 delay and 5000 sample records as 160ns row time
->>>>>>> b4254537
 	if err != nil {
 		return nil, err
 	}
