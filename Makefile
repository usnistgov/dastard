GOCMD=go
GOFMT=$(GOCMD) fmt
GOGET=$(GOCMD) get
GOBUILD=$(GOCMD) build
GOCLEAN=$(GOCMD) clean
GOTEST=$(GOCMD) test
BINARY_NAME=dastard
STATIC_NAME=dastard_static

<<<<<<< HEAD
BUILDDATE := $(shell date '+%a, %e %b %Y %H:%M:%S %z') # +%Y- %m-%d %H:%M:%S %Z
GITHASH := $(shell git rev-parse --short HEAD)
GITDATE := $(shell git log -1 --format=%cD)
LDFLAGS=-ldflags "-X 'main.buildDate=$(BUILDDATE)' -X main.githash=$(GITHASH) -X 'main.gitdate=$(GITDATE)'"
build: $(BINARY_NAME)
all: test build install

$(BINARY_NAME): Makefile *.go cmd/dastard/dastard.go getbytes/*.go lancero/*.go ljh/*.go off/*.go packets/*.go internal/*/*.go
	$(GOBUILD) $(LDFLAGS) -o $(BINARY_NAME) cmd/dastard/dastard.go
=======
# The following uses the pure-Go "net" package netgo, instead of the usual link against C libraries.
# Added March 7, 2023 to make the Dastard binary more portable. But you can change to "NETGO=" to
# go back to the old way, if it seems useful.
NETGO=-tags netgo

.PHONY: all build install test clean run deps static

GLOBALVARIABLES=-X main.buildDate=$(shell date -u '+%Y-%m-%d.%H:%M:%S.%Z') -X main.githash=$(shell git rev-parse --short HEAD)
LDFLAGS=-ldflags "$(GLOBALVARIABLES)"
build: $(BINARY_NAME)
all: test build install

$(BINARY_NAME): Makefile *.go cmd/dastard/dastard.go */*.go
	$(GOBUILD) $(LDFLAGS) $(NETGO) -o $(BINARY_NAME) cmd/dastard/dastard.go
>>>>>>> e1552fde

# make test needs to install deps, or Travis will fail
test: deps
	$(GOFMT)
	$(GOTEST) $(NETGO) -v ./...

clean:
	$(GOCLEAN)
	rm -f $(BINARY_NAME)

run: build
	./$(BINARY_NAME)

deps:
	$(GOGET) -v -t ./...

install: build
	cp -p $(BINARY_NAME) `go env GOPATH`/bin/

# EXPERIMENTAL: build a statically linked dastard binary with "make static".
# make static will _always_ rebuild the binary, and always with static linking
# The magic below won't make static binaries on Mac OS X (Darwin) at this time, so error on Macs.
STATICLDFLAGS=-ldflags "-linkmode external -extld g++ -extldflags '-static -lsodium' $(GLOBALVARIABLES)"
OS_NAME := $(shell uname -s | tr A-Z a-z)
static: $(STATIC_NAME)

$(STATIC_NAME): Makefile *.go cmd/dastard/dastard.go */*.go
ifeq ($(OS_NAME),darwin)
	$(error Cannot build static binary on Mac OS)
endif
	$(GOBUILD) $(STATICLDFLAGS) $(NETGO) -o $(BINARY_NAME) cmd/dastard/dastard.go<|MERGE_RESOLUTION|>--- conflicted
+++ resolved
@@ -7,17 +7,6 @@
 BINARY_NAME=dastard
 STATIC_NAME=dastard_static
 
-<<<<<<< HEAD
-BUILDDATE := $(shell date '+%a, %e %b %Y %H:%M:%S %z') # +%Y- %m-%d %H:%M:%S %Z
-GITHASH := $(shell git rev-parse --short HEAD)
-GITDATE := $(shell git log -1 --format=%cD)
-LDFLAGS=-ldflags "-X 'main.buildDate=$(BUILDDATE)' -X main.githash=$(GITHASH) -X 'main.gitdate=$(GITDATE)'"
-build: $(BINARY_NAME)
-all: test build install
-
-$(BINARY_NAME): Makefile *.go cmd/dastard/dastard.go getbytes/*.go lancero/*.go ljh/*.go off/*.go packets/*.go internal/*/*.go
-	$(GOBUILD) $(LDFLAGS) -o $(BINARY_NAME) cmd/dastard/dastard.go
-=======
 # The following uses the pure-Go "net" package netgo, instead of the usual link against C libraries.
 # Added March 7, 2023 to make the Dastard binary more portable. But you can change to "NETGO=" to
 # go back to the old way, if it seems useful.
@@ -25,14 +14,18 @@
 
 .PHONY: all build install test clean run deps static
 
-GLOBALVARIABLES=-X main.buildDate=$(shell date -u '+%Y-%m-%d.%H:%M:%S.%Z') -X main.githash=$(shell git rev-parse --short HEAD)
+BUILDDATE := $(shell date '+%a, %e %b %Y %H:%M:%S %z') # +%Y- %m-%d %H:%M:%S %Z
+GITHASH := $(shell git rev-parse --short HEAD)
+GITDATE := $(shell git log -1 --format=%cD)
+
+GLOBALVARIABLES=-X 'main.buildDate=$(BUILDDATE)' -X main.githash=$(GITHASH) -X 'main.gitdate=$(GITDATE)'
 LDFLAGS=-ldflags "$(GLOBALVARIABLES)"
 build: $(BINARY_NAME)
 all: test build install
 
-$(BINARY_NAME): Makefile *.go cmd/dastard/dastard.go */*.go
+$(BINARY_NAME): Makefile *.go cmd/dastard/dastard.go */*.go internal/*/*.go
 	$(GOBUILD) $(LDFLAGS) $(NETGO) -o $(BINARY_NAME) cmd/dastard/dastard.go
->>>>>>> e1552fde
+
 
 # make test needs to install deps, or Travis will fail
 test: deps
