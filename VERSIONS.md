## DASTARD Versions

**0.2.12** March 2022
* Add `doc/` directory with `DASTARD.md` to explain the internal design of the code (issue 261).
* Make Lancero driver's ring buffer be 256 MB instead of 32 MB (issue 258).
* Redesign triggering so all-channel sync point is explicit (not hidden in `TriggerBroker`) (issues 235, 255).
* Redesign edge-multi-triggering for clarity and to fix problems (issues 256, 259, 260).
<<<<<<< HEAD
* Use `unsafe.Slice` (new in Go 1.17) to convert between slice types (issue 267).
=======
* Add general-purpose "group trigger" (issue 247).
>>>>>>> 57e99d7b

**0.2.11** October 12, 2021
* Fix test for exact Float64 equality on data rate from different chan groups (issue 248).
* Work on biased phase unwrapping (issue 250).

**0.2.10** May 27, 2021
* Packet data can appear as UDP instead of in shared memory buffer.
* Fix bug in closing the file that logs data drops (issue 239).
* Improve logging of info when packets are dropped (issue 241).
* Improve speed limit on UDP data packet handling (issue 242).
* Fix ROACH2 source with latest Dastard design (issue 246).

**0.2.9** March 11, 2021
* Fix Lancero source: fill in channel groups as 1 group per column.
* Use new `goczmq` API for setting socket options (issue 230).
* Keep separate counts of the data rate _from_ the hardware, and data _processed_ (after dropped packets are
  replaced by artificial data, the latter might be larger). Send both in heartbeat ("ALIVE") message (issue 229).
* New agreement that Abaco will supply exactly [0, 2π) in the full range of whatever sized int data
  it generates. So if int32, use the highest 16 bits (issue 227).
* Allow Abaco sources to change the time after which the phase unwrapping resets (issue 228).
* Fix heartbeat ("ALIVE") message to have `Running=false` after sources stop (issue 232).
* Have Travis Continuous Integration system deploy a compiled binary to github (issue 236).

**0.2.8** October 23, 2020
* Remove idea of rows/columns from Dastard (used only in `LanceroSource`). Use chan groups otherwise (issue 214).
* Lancero source can have more flexible channel numbers, such as 12043 for card 1, column 2, row 43 (issue 212).
* Testing of the flexible channel numbering.
* Add support for TAG TLVs in Abaco packet data (issue 216).
* Ignore unknown TLV types in Abaco packet data (issue 217).
* Fix bug that prevented stopping and restarting Abaco (issue 218).
* Much improved speed of processing Abaco packets (issue 220).

**0.2.7** September 10, 2020
* Use package `zmq4`, a pure Go implementation of ZMQ.
* Simplified testing on Travis because of that.
* Then revert to `gozmq` because `zmq4` was dropping messages (issue 192).
* Read Abaco packets correctly when fractional packets are in ring buffer (issue 188).
* Fix CurrentTime client message to be valid JSON (issue 194).
* Added program Bahama to generate fake Abaco packet-style data (issues 196, 200).
* Fix problem where ZMQ 2-part messages were sent w/o checking for errors (issue 198).
* Handle Abaco packets from separate channel groups as independent (issue 190).
* Fill in fake data when any Abaco packets are missing (issue 202).
* Fix MaxSamples value in OFF file headers (issue 197).
* Log when Abaco packets are missing (issue 204).
* Channel numbering is no longer consecutive (issue 191).

**0.2.6** April 2, 2020
* Change handling of data drops.
* Generate OFF files v0.3.0, with pretrigger Deltas.
* Usability features improved.
* Abaco source with packets.

**0.2.5** September 5, 2019
* Abaco data source works for streaming data (not packets).
* Reset triggering memory on changing trigger settings.
* Fix `goczmq` API for socket options.
* Fix handling of, and absence of, map files.

**0.2.4** June 17, 2019
* Read Cringe global variable data file.
* Lancero LSYNC stored by Cringe; read by Dastard.
* Refactored WriteControl object.
* Use pointers to `mat.Dense` as recommended by its author.
* Write detector positions in OFF file headers; new OFF version.

**0.2.3** April 19, 2019
* ROACH source works.

**0.2.2** December 19, 2018
* External triggers

**0.2.1** December 7, 2018
* Make mix command accept an array of new mix values and report all back to clients.
* Make SimPulse configuration accept an array of amplitudes to generate multiple pulse sizes.
* Timestamp RPC commands SetExperimentStateLabel when received, not when processed.
* Fix problems with simulated pulse data when read in MASS.
* Get record lengths correct when starting a source.

**0.2.0** October 5, 2018
* Redesign the internals of Dastard to eliminate data races between RPC services
  that try to change data processing and the actual processing. Use more channels.

**0.1.2** September 28, 2018
* Uses an internal buffered channel to queue Lancero data for processing so that
  we can survive 1-second-plus delays in processing (writing seems to be the
  particular problem).

**0.1.1** August 13, 2018
* Demonstrated OFF file writing with triggering.

**0.1.0** July 13, 2018
* Ready for acquiring LJH (and maybe OFF) files with triggering.

**0.0.2** July 2018
* Still improving to reach useful configuration

**0.0.1** July 2018
* Fix irregular data rates for simulated sources due to latencies.

**0.0.0** Development through July 2018.  
* Trying to build a working system.

Version number is set in source file `global_config.go`.<|MERGE_RESOLUTION|>--- conflicted
+++ resolved
@@ -5,11 +5,8 @@
 * Make Lancero driver's ring buffer be 256 MB instead of 32 MB (issue 258).
 * Redesign triggering so all-channel sync point is explicit (not hidden in `TriggerBroker`) (issues 235, 255).
 * Redesign edge-multi-triggering for clarity and to fix problems (issues 256, 259, 260).
-<<<<<<< HEAD
+* Add general-purpose "group trigger" (issue 247).
 * Use `unsafe.Slice` (new in Go 1.17) to convert between slice types (issue 267).
-=======
-* Add general-purpose "group trigger" (issue 247).
->>>>>>> 57e99d7b
 
 **0.2.11** October 12, 2021
 * Fix test for exact Float64 equality on data rate from different chan groups (issue 248).
