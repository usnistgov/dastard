--- conflicted
+++ resolved
@@ -1,14 +1,12 @@
 ## DASTARD Versions
 
-<<<<<<< HEAD
 **0.4.0** June 10, 2025-
 * Build in (optional) use of a ClickHouse database to store run+channel info.
-=======
+
 **0.3.9** December 9, 2025-
 * Remove relic internals/ringbuffers and ability of Abaco to use it as a data source (issue 382).
 * Modernize to use Go 1.22+ features like `for range n` loops (issue 384),
   with `go run golang.org/x/tools/gopls/internal/analysis/modernize/cmd/modernize@latest -test  -fix ./...`
->>>>>>> 3871afcd
 
 **0.3.8** December 8, 2025
 * Fix incorrect scaling of raw data to physical (phi0) units for µMUX source `AbacoSource` (issue 374).
