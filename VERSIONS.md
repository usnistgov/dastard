--- conflicted
+++ resolved
@@ -1,14 +1,10 @@
 ## DASTARD Versions
 
-<<<<<<< HEAD
 **0.3.0** February 28 2023-
 * Runs only on Go 1.17 and later (Go 1.17 was released August 2021).
 * Working on an optional MySQL DB to register files and data runs.
 
-**0.2.17** March 2023-
-=======
 **0.2.17** March 7, 2023
->>>>>>> 69e5bc0b
 * Add Gentoo instructions; add static compilation target to Makefile (issue 302).
 * Switch to GitHub Actions for testing and deployment (issue 305, 308).
 * Require Go 1.17 or higher (PR 306).
