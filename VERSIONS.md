--- conflicted
+++ resolved
@@ -1,17 +1,12 @@
 ## DASTARD Versions
 
-<<<<<<< HEAD
-**0.3.0** February 28 2023-
-* Runs only on Go 1.17 and later (Go 1.17 was released August 2021).
+**0.3.1** February 28 2023-
 * Working on an optional MySQL DB to register files and data runs.
 
-**0.2.19** May 2023-
-=======
 **0.3.0** August 10, 2023
 * Add RPC command to store raw, untriggered data to temporary npy/npz files (issue 320).
 
 **0.2.19** May 26, 2023
->>>>>>> 89ac6e89
 * Fix unchecked error in starting Abaco sources (issue 321).
 * Workaround for bug in Go library `os.OpenFile` (issue 324).
 * Fix fact that the workaround was yielding zeros from lancero source (issue 326).
