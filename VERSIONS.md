--- conflicted
+++ resolved
@@ -1,13 +1,10 @@
 ## DASTARD Versions
 
-**0.3.6** May 6, 2025-
+**0.3.6** May 12, 2025
 * Make Abaco data be considered unsigned (issue 364).
-<<<<<<< HEAD
-* Add feature where EMT retrigger can create one record, not just 0 or 2 records (issue 366).
-=======
 * Panic at a point where it's easier to explain why, if 2 abaco groups find unequal sample rates (issue 359).
 * Fix crashes when rate is high and a packet is dropped (issue 360).
->>>>>>> 620b3447
+* Add feature where EMT retrigger can create one record, not just 0 or 2 records (issue 366).
 
 **0.3.5** April 22, 2025
 * Fix bug that was writing zeros for the external trigger (issue 362).
