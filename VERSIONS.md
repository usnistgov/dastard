## DASTARD Versions

<<<<<<< HEAD
**0.4.0** June 10, 2025-
* Build in (optional) use of a ClickHouse database to store run+channel info.
=======
**0.3.8** September 2, 2025-
* Fix incorrect scaling of raw data to physical (phi0) units for µMUX source `AbacoSource` (issue 374).
>>>>>>> b8c81ebf

**0.3.7** August 5, 2025
* Reorganize the sub-modules to live in "internal" (so their API isn't exposed outside Dastard).
* Synchronize disk writes occasionally, and in parallel across multiple channels (issues 353, 354).
* Add a working `Dockerfile` for potential future use.
* More verbose info when called at command line with `-version`.

**0.3.6** May 12, 2025
* Make Abaco data be considered unsigned (issue 364).
* Panic at a point where it's easier to explain why, if 2 abaco groups find unequal sample rates (issue 359).
* Fix crashes when rate is high and a packet is dropped (issue 360).
* Add feature where EMT retrigger can create one record, not just 0 or 2 records (issue 366).

**0.3.5** April 22, 2025
* Fix bug that was writing zeros for the external trigger (issue 362).

**0.3.4** August 23, 2024
* Update all package dependencies (issue 347).
* Send which types of files are active in the report about writing data (issue 343).
* Rename bad Makefile variable `LDFLAGS` -> `GOLINKFLAGS` (issue 350).
* When no config file exists, set `Nsamples` to a nonzero value, preventing some crashes (issues 355, 356).

**0.3.3** May 28, 2024
* Make publisher more responsive: don't block data processors waiting on disk flush.
* Construct all file paths using `path/filepath` to get OS-specific details right (issue 342).

**0.3.2** February 9, 2024
* Make external trigger resolution 64x finer (issue 335).
* Add subframe info to LJH and OFF headers; use subframe language throughout code (issue 337).
* Save client msg to ~/.dastard/logs/updates.log (not terminal); cute ASCII bouncer at terminal (issue 338).

**0.3.1** February 3, 2024
* Add configuration to invert an arbitrary subset of Abaco channels (issue 330).
* Process UDP packets containing external trigger information (issue 331).
* Add configuration to allow biased unwrapping with Roach (issue 328).

**0.3.0** August 10, 2023
* Add RPC command to store raw, untriggered data to temporary npy/npz files (issue 320).

**0.2.19** May 26, 2023
* Fix unchecked error in starting Abaco sources (issue 321).
* Workaround for bug in Go library `os.OpenFile` (issue 324).
* Fix fact that the workaround was yielding zeros from lancero source (issue 326).

**0.2.18** April 24, 2023
* Panic if run on Go 1.20 or higher with the lancero-TDM readout (issue 315).
* Return Lancero driver's ring buffer to 32 MB (undo issue 258); check return values, panic if needed (issue 316).

**0.2.17** March 7, 2023
* Add Gentoo instructions; add static compilation target to Makefile (issue 302).
* Switch to GitHub Actions for testing and deployment (issue 305, 308).
* Require Go 1.17 or higher (PR 306).
* Remove source files that were used only for go 1.16 and earlier (issue 310).

**0.2.16** February 2, 2023
* Make ROACH2 firmware for HOLMES team work (issue 297).
* Add a veto possibility to the auto-trigger (issue 300).

**0.2.15** November 29, 2022
* Add a `udpdump` main program to read a few packets from an Abaco UDP source (issue 290).
* Add some profiling features to Dastard main program (as command-line options).
* Redesign "legacy triggers" so they don't unintentionally overlap (issue 293).

**0.2.14** September 26, 2022
* Add features to test use of multiple Abaco cards at once (like Tomcat-1k).
* Fix crashes found when data rates (in sim data) are very low and some chan don't trigger (issue 277).
* Make Edge Multi Triggers stop crashing Dastard every time they are switched on (issue 279).
* Using VScode's golang code checker, found and fixed deprecations and other bad practices (PR 282).
* Change ZMQ library from goczmq to pebbe/zmq4 (issues 253, 281).
* Clarify in the README what the config.yaml file is for and in the file itself (issue 285).
* Fix bug in the main reader loop of an `AbacoUDPReceiver`; caused crashes when loop tries to end (issue 288).

**0.2.13** June 1, 2022
* Fix crashing problem when you start with Edge Multi Triggers on (issue 271).
* Update all dependencies with latest upstream versions.
* Add way to turn on/off µMUX rescaling separate from phase unwrapping (for non-µMUX UDP sources).

**0.2.12** March 18, 2022
* Add `doc/` directory with `DASTARD.md` to explain the internal design of the code (issue 261).
* Make Lancero driver's ring buffer be 256 MB instead of 32 MB (issue 258).
* Redesign triggering so all-channel sync point is explicit (not hidden in `TriggerBroker`) (issues 235, 255).
* Redesign edge-multi-triggering for clarity and to fix problems (issues 256, 259, 260).
* Add general-purpose "group trigger" (issue 247).
* Use `unsafe.Slice` (new in Go 1.17) to convert between slice types (issue 267).

**0.2.11** October 12, 2021
* Fix test for exact Float64 equality on data rate from different chan groups (issue 248).
* Work on biased phase unwrapping (issue 250).

**0.2.10** May 27, 2021
* Packet data can appear as UDP instead of in shared memory buffer.
* Fix bug in closing the file that logs data drops (issue 239).
* Improve logging of info when packets are dropped (issue 241).
* Improve speed limit on UDP data packet handling (issue 242).
* Fix ROACH2 source with latest Dastard design (issue 246).

**0.2.9** March 11, 2021
* Fix Lancero source: fill in channel groups as 1 group per column.
* Use new `goczmq` API for setting socket options (issue 230).
* Keep separate counts of the data rate _from_ the hardware, and data _processed_ (after dropped packets are
  replaced by artificial data, the latter might be larger). Send both in heartbeat ("ALIVE") message (issue 229).
* New agreement that Abaco will supply exactly [0, 2π) in the full range of whatever sized int data
  it generates. So if int32, use the highest 16 bits (issue 227).
* Allow Abaco sources to change the time after which the phase unwrapping resets (issue 228).
* Fix heartbeat ("ALIVE") message to have `Running=false` after sources stop (issue 232).
* Have Travis Continuous Integration system deploy a compiled binary to github (issue 236).

**0.2.8** October 23, 2020
* Remove idea of rows/columns from Dastard (used only in `LanceroSource`). Use chan groups otherwise (issue 214).
* Lancero source can have more flexible channel numbers, such as 12043 for card 1, column 2, row 43 (issue 212).
* Testing of the flexible channel numbering.
* Add support for TAG TLVs in Abaco packet data (issue 216).
* Ignore unknown TLV types in Abaco packet data (issue 217).
* Fix bug that prevented stopping and restarting Abaco (issue 218).
* Much improved speed of processing Abaco packets (issue 220).

**0.2.7** September 10, 2020
* Use package `zmq4`, a pure Go implementation of ZMQ.
* Simplified testing on Travis because of that.
* Then revert to `gozmq` because `zmq4` was dropping messages (issue 192).
* Read Abaco packets correctly when fractional packets are in ring buffer (issue 188).
* Fix CurrentTime client message to be valid JSON (issue 194).
* Added program Bahama to generate fake Abaco packet-style data (issues 196, 200).
* Fix problem where ZMQ 2-part messages were sent w/o checking for errors (issue 198).
* Handle Abaco packets from separate channel groups as independent (issue 190).
* Fill in fake data when any Abaco packets are missing (issue 202).
* Fix MaxSamples value in OFF file headers (issue 197).
* Log when Abaco packets are missing (issue 204).
* Channel numbering is no longer consecutive (issue 191).

**0.2.6** April 2, 2020
* Change handling of data drops.
* Generate OFF files v0.3.0, with pretrigger Deltas.
* Usability features improved.
* Abaco source with packets.

**0.2.5** September 5, 2019
* Abaco data source works for streaming data (not packets).
* Reset triggering memory on changing trigger settings.
* Fix `goczmq` API for socket options.
* Fix handling of, and absence of, map files.

**0.2.4** June 17, 2019
* Read Cringe global variable data file.
* Lancero LSYNC stored by Cringe; read by Dastard.
* Refactored WriteControl object.
* Use pointers to `mat.Dense` as recommended by its author.
* Write detector positions in OFF file headers; new OFF version.

**0.2.3** April 19, 2019
* ROACH source works.

**0.2.2** December 19, 2018
* External triggers

**0.2.1** December 7, 2018
* Make mix command accept an array of new mix values and report all back to clients.
* Make SimPulse configuration accept an array of amplitudes to generate multiple pulse sizes.
* Timestamp RPC commands SetExperimentStateLabel when received, not when processed.
* Fix problems with simulated pulse data when read in MASS.
* Get record lengths correct when starting a source.

**0.2.0** October 5, 2018
* Redesign the internals of Dastard to eliminate data races between RPC services
  that try to change data processing and the actual processing. Use more channels.

**0.1.2** September 28, 2018
* Uses an internal buffered channel to queue Lancero data for processing so that
  we can survive 1-second-plus delays in processing (writing seems to be the
  particular problem).

**0.1.1** August 13, 2018
* Demonstrated OFF file writing with triggering.

**0.1.0** July 13, 2018
* Ready for acquiring LJH (and maybe OFF) files with triggering.

**0.0.2** July 2018
* Still improving to reach useful configuration

**0.0.1** July 2018
* Fix irregular data rates for simulated sources due to latencies.

**0.0.0** Development through July 2018.
* Trying to build a working system.

Version number is set in source file `global_config.go`.<|MERGE_RESOLUTION|>--- conflicted
+++ resolved
@@ -1,12 +1,10 @@
 ## DASTARD Versions
 
-<<<<<<< HEAD
 **0.4.0** June 10, 2025-
 * Build in (optional) use of a ClickHouse database to store run+channel info.
-=======
+
 **0.3.8** September 2, 2025-
 * Fix incorrect scaling of raw data to physical (phi0) units for µMUX source `AbacoSource` (issue 374).
->>>>>>> b8c81ebf
 
 **0.3.7** August 5, 2025
 * Reorganize the sub-modules to live in "internal" (so their API isn't exposed outside Dastard).
