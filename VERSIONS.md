## DASTARD Versions

<<<<<<< HEAD
**0.3.0** May 2023-
* Add RPC command to store raw, untriggered data to temporary npy/npz files (issue 320).
=======
**0.2.19** May 2023-
* Fix unchecked error in starting Abaco sources (issue 321).
>>>>>>> bd780962

**0.2.18** April 24, 2023
* Panic if run on Go 1.20 or higher with the lancero-TDM readout (issue 315).
* Return Lancero driver's ring buffer to 32 MB (undo issue 258); check return values, panic if needed (issue 316).

**0.2.17** March 7, 2023
* Add Gentoo instructions; add static compilation target to Makefile (issue 302).
* Switch to GitHub Actions for testing and deployment (issue 305, 308).
* Require Go 1.17 or higher (PR 306).
* Remove source files that were used only for go 1.16 and earlier (issue 310).

**0.2.16** February 2, 2023
* Make ROACH2 firmware for HOLMES team work (issue 297).
* Add a veto possibility to the auto-trigger (issue 300).

**0.2.15** November 29, 2022
* Add a `udpdump` main program to read a few packets from an Abaco UDP source (issue 290).
* Add some profiling features to Dastard main program (as command-line options).
* Redesign "legacy triggers" so they don't unintentionally overlap (issue 293).

**0.2.14** September 26, 2022
* Add features to test use of multiple Abaco cards at once (like Tomcat-1k).
* Fix crashes found when data rates (in sim data) are very low and some chan don't trigger (issue 277).
* Make Edge Multi Triggers stop crashing Dastard every time they are switched on (issue 279).
* Using VScode's golang code checker, found and fixed deprecations and other bad practices (PR 282).
* Change ZMQ library from goczmq to pebbe/zmq4 (issues 253, 281).
* Clarify in the README what the config.yaml file is for and in the file itself (issue 285).
* Fix bug in the main reader loop of an `AbacoUDPReceiver`; caused crashes when loop tries to end (issue 288).

**0.2.13** June 1, 2022
* Fix crashing problem when you start with Edge Multi Triggers on (issue 271).
* Update all dependencies with latest upstream versions.
* Add way to turn on/off µMUX rescaling separate from phase unwrapping (for non-µMUX UDP sources).

**0.2.12** March 18, 2022
* Add `doc/` directory with `DASTARD.md` to explain the internal design of the code (issue 261).
* Make Lancero driver's ring buffer be 256 MB instead of 32 MB (issue 258).
* Redesign triggering so all-channel sync point is explicit (not hidden in `TriggerBroker`) (issues 235, 255).
* Redesign edge-multi-triggering for clarity and to fix problems (issues 256, 259, 260).
* Add general-purpose "group trigger" (issue 247).
* Use `unsafe.Slice` (new in Go 1.17) to convert between slice types (issue 267).

**0.2.11** October 12, 2021
* Fix test for exact Float64 equality on data rate from different chan groups (issue 248).
* Work on biased phase unwrapping (issue 250).

**0.2.10** May 27, 2021
* Packet data can appear as UDP instead of in shared memory buffer.
* Fix bug in closing the file that logs data drops (issue 239).
* Improve logging of info when packets are dropped (issue 241).
* Improve speed limit on UDP data packet handling (issue 242).
* Fix ROACH2 source with latest Dastard design (issue 246).

**0.2.9** March 11, 2021
* Fix Lancero source: fill in channel groups as 1 group per column.
* Use new `goczmq` API for setting socket options (issue 230).
* Keep separate counts of the data rate _from_ the hardware, and data _processed_ (after dropped packets are
  replaced by artificial data, the latter might be larger). Send both in heartbeat ("ALIVE") message (issue 229).
* New agreement that Abaco will supply exactly [0, 2π) in the full range of whatever sized int data
  it generates. So if int32, use the highest 16 bits (issue 227).
* Allow Abaco sources to change the time after which the phase unwrapping resets (issue 228).
* Fix heartbeat ("ALIVE") message to have `Running=false` after sources stop (issue 232).
* Have Travis Continuous Integration system deploy a compiled binary to github (issue 236).

**0.2.8** October 23, 2020
* Remove idea of rows/columns from Dastard (used only in `LanceroSource`). Use chan groups otherwise (issue 214).
* Lancero source can have more flexible channel numbers, such as 12043 for card 1, column 2, row 43 (issue 212).
* Testing of the flexible channel numbering.
* Add support for TAG TLVs in Abaco packet data (issue 216).
* Ignore unknown TLV types in Abaco packet data (issue 217).
* Fix bug that prevented stopping and restarting Abaco (issue 218).
* Much improved speed of processing Abaco packets (issue 220).

**0.2.7** September 10, 2020
* Use package `zmq4`, a pure Go implementation of ZMQ.
* Simplified testing on Travis because of that.
* Then revert to `gozmq` because `zmq4` was dropping messages (issue 192).
* Read Abaco packets correctly when fractional packets are in ring buffer (issue 188).
* Fix CurrentTime client message to be valid JSON (issue 194).
* Added program Bahama to generate fake Abaco packet-style data (issues 196, 200).
* Fix problem where ZMQ 2-part messages were sent w/o checking for errors (issue 198).
* Handle Abaco packets from separate channel groups as independent (issue 190).
* Fill in fake data when any Abaco packets are missing (issue 202).
* Fix MaxSamples value in OFF file headers (issue 197).
* Log when Abaco packets are missing (issue 204).
* Channel numbering is no longer consecutive (issue 191).

**0.2.6** April 2, 2020
* Change handling of data drops.
* Generate OFF files v0.3.0, with pretrigger Deltas.
* Usability features improved.
* Abaco source with packets.

**0.2.5** September 5, 2019
* Abaco data source works for streaming data (not packets).
* Reset triggering memory on changing trigger settings.
* Fix `goczmq` API for socket options.
* Fix handling of, and absence of, map files.

**0.2.4** June 17, 2019
* Read Cringe global variable data file.
* Lancero LSYNC stored by Cringe; read by Dastard.
* Refactored WriteControl object.
* Use pointers to `mat.Dense` as recommended by its author.
* Write detector positions in OFF file headers; new OFF version.

**0.2.3** April 19, 2019
* ROACH source works.

**0.2.2** December 19, 2018
* External triggers

**0.2.1** December 7, 2018
* Make mix command accept an array of new mix values and report all back to clients.
* Make SimPulse configuration accept an array of amplitudes to generate multiple pulse sizes.
* Timestamp RPC commands SetExperimentStateLabel when received, not when processed.
* Fix problems with simulated pulse data when read in MASS.
* Get record lengths correct when starting a source.

**0.2.0** October 5, 2018
* Redesign the internals of Dastard to eliminate data races between RPC services
  that try to change data processing and the actual processing. Use more channels.

**0.1.2** September 28, 2018
* Uses an internal buffered channel to queue Lancero data for processing so that
  we can survive 1-second-plus delays in processing (writing seems to be the
  particular problem).

**0.1.1** August 13, 2018
* Demonstrated OFF file writing with triggering.

**0.1.0** July 13, 2018
* Ready for acquiring LJH (and maybe OFF) files with triggering.

**0.0.2** July 2018
* Still improving to reach useful configuration

**0.0.1** July 2018
* Fix irregular data rates for simulated sources due to latencies.

**0.0.0** Development through July 2018.
* Trying to build a working system.

Version number is set in source file `global_config.go`.<|MERGE_RESOLUTION|>--- conflicted
+++ resolved
@@ -1,12 +1,10 @@
 ## DASTARD Versions
 
-<<<<<<< HEAD
 **0.3.0** May 2023-
 * Add RPC command to store raw, untriggered data to temporary npy/npz files (issue 320).
-=======
+
 **0.2.19** May 2023-
 * Fix unchecked error in starting Abaco sources (issue 321).
->>>>>>> bd780962
 
 **0.2.18** April 24, 2023
 * Panic if run on Go 1.20 or higher with the lancero-TDM readout (issue 315).
