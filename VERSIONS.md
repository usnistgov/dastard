## DASTARD Versions

**0.3.8** September 2, 2025-
* Fix incorrect scaling of raw data to physical (phi0) units for µMUX source `AbacoSource` (issue 374).
* Make the file-synchronizing be optional to avert HDD problem (issue 376).
<<<<<<< HEAD
* Test that the UDP receive buffer is large enough for µMUX use.
=======
* Update dependencies with `go get -u ./...`
>>>>>>> 6e70947d

**0.3.7** August 5, 2025
* Reorganize the sub-modules to live in "internal" (so their API isn't exposed outside Dastard).
* Synchronize disk writes occasionally, and in parallel across multiple channels (issues 353, 354).
* Add a working `Dockerfile` for potential future use.
* More verbose info when called at command line with `-version`.

**0.3.6** May 12, 2025
* Make Abaco data be considered unsigned (issue 364).
* Panic at a point where it's easier to explain why, if 2 abaco groups find unequal sample rates (issue 359).
* Fix crashes when rate is high and a packet is dropped (issue 360).
* Add feature where EMT retrigger can create one record, not just 0 or 2 records (issue 366).

**0.3.5** April 22, 2025
* Fix bug that was writing zeros for the external trigger (issue 362).

**0.3.4** August 23, 2024
* Update all package dependencies (issue 347).
* Send which types of files are active in the report about writing data (issue 343).
* Rename bad Makefile variable `LDFLAGS` -> `GOLINKFLAGS` (issue 350).
* When no config file exists, set `Nsamples` to a nonzero value, preventing some crashes (issues 355, 356).

**0.3.3** May 28, 2024
* Make publisher more responsive: don't block data processors waiting on disk flush.
* Construct all file paths using `path/filepath` to get OS-specific details right (issue 342).

**0.3.2** February 9, 2024
* Make external trigger resolution 64x finer (issue 335).
* Add subframe info to LJH and OFF headers; use subframe language throughout code (issue 337).
* Save client msg to ~/.dastard/logs/updates.log (not terminal); cute ASCII bouncer at terminal (issue 338).

**0.3.1** February 3, 2024
* Add configuration to invert an arbitrary subset of Abaco channels (issue 330).
* Process UDP packets containing external trigger information (issue 331).
* Add configuration to allow biased unwrapping with Roach (issue 328).

**0.3.0** August 10, 2023
* Add RPC command to store raw, untriggered data to temporary npy/npz files (issue 320).

**0.2.19** May 26, 2023
* Fix unchecked error in starting Abaco sources (issue 321).
* Workaround for bug in Go library `os.OpenFile` (issue 324).
* Fix fact that the workaround was yielding zeros from lancero source (issue 326).

**0.2.18** April 24, 2023
* Panic if run on Go 1.20 or higher with the lancero-TDM readout (issue 315).
* Return Lancero driver's ring buffer to 32 MB (undo issue 258); check return values, panic if needed (issue 316).

**0.2.17** March 7, 2023
* Add Gentoo instructions; add static compilation target to Makefile (issue 302).
* Switch to GitHub Actions for testing and deployment (issue 305, 308).
* Require Go 1.17 or higher (PR 306).
* Remove source files that were used only for go 1.16 and earlier (issue 310).

**0.2.16** February 2, 2023
* Make ROACH2 firmware for HOLMES team work (issue 297).
* Add a veto possibility to the auto-trigger (issue 300).

**0.2.15** November 29, 2022
* Add a `udpdump` main program to read a few packets from an Abaco UDP source (issue 290).
* Add some profiling features to Dastard main program (as command-line options).
* Redesign "legacy triggers" so they don't unintentionally overlap (issue 293).

**0.2.14** September 26, 2022
* Add features to test use of multiple Abaco cards at once (like Tomcat-1k).
* Fix crashes found when data rates (in sim data) are very low and some chan don't trigger (issue 277).
* Make Edge Multi Triggers stop crashing Dastard every time they are switched on (issue 279).
* Using VScode's golang code checker, found and fixed deprecations and other bad practices (PR 282).
* Change ZMQ library from goczmq to pebbe/zmq4 (issues 253, 281).
* Clarify in the README what the config.yaml file is for and in the file itself (issue 285).
* Fix bug in the main reader loop of an `AbacoUDPReceiver`; caused crashes when loop tries to end (issue 288).

**0.2.13** June 1, 2022
* Fix crashing problem when you start with Edge Multi Triggers on (issue 271).
* Update all dependencies with latest upstream versions.
* Add way to turn on/off µMUX rescaling separate from phase unwrapping (for non-µMUX UDP sources).

**0.2.12** March 18, 2022
* Add `doc/` directory with `DASTARD.md` to explain the internal design of the code (issue 261).
* Make Lancero driver's ring buffer be 256 MB instead of 32 MB (issue 258).
* Redesign triggering so all-channel sync point is explicit (not hidden in `TriggerBroker`) (issues 235, 255).
* Redesign edge-multi-triggering for clarity and to fix problems (issues 256, 259, 260).
* Add general-purpose "group trigger" (issue 247).
* Use `unsafe.Slice` (new in Go 1.17) to convert between slice types (issue 267).

**0.2.11** October 12, 2021
* Fix test for exact Float64 equality on data rate from different chan groups (issue 248).
* Work on biased phase unwrapping (issue 250).

**0.2.10** May 27, 2021
* Packet data can appear as UDP instead of in shared memory buffer.
* Fix bug in closing the file that logs data drops (issue 239).
* Improve logging of info when packets are dropped (issue 241).
* Improve speed limit on UDP data packet handling (issue 242).
* Fix ROACH2 source with latest Dastard design (issue 246).

**0.2.9** March 11, 2021
* Fix Lancero source: fill in channel groups as 1 group per column.
* Use new `goczmq` API for setting socket options (issue 230).
* Keep separate counts of the data rate _from_ the hardware, and data _processed_ (after dropped packets are
  replaced by artificial data, the latter might be larger). Send both in heartbeat ("ALIVE") message (issue 229).
* New agreement that Abaco will supply exactly [0, 2π) in the full range of whatever sized int data
  it generates. So if int32, use the highest 16 bits (issue 227).
* Allow Abaco sources to change the time after which the phase unwrapping resets (issue 228).
* Fix heartbeat ("ALIVE") message to have `Running=false` after sources stop (issue 232).
* Have Travis Continuous Integration system deploy a compiled binary to github (issue 236).

**0.2.8** October 23, 2020
* Remove idea of rows/columns from Dastard (used only in `LanceroSource`). Use chan groups otherwise (issue 214).
* Lancero source can have more flexible channel numbers, such as 12043 for card 1, column 2, row 43 (issue 212).
* Testing of the flexible channel numbering.
* Add support for TAG TLVs in Abaco packet data (issue 216).
* Ignore unknown TLV types in Abaco packet data (issue 217).
* Fix bug that prevented stopping and restarting Abaco (issue 218).
* Much improved speed of processing Abaco packets (issue 220).

**0.2.7** September 10, 2020
* Use package `zmq4`, a pure Go implementation of ZMQ.
* Simplified testing on Travis because of that.
* Then revert to `gozmq` because `zmq4` was dropping messages (issue 192).
* Read Abaco packets correctly when fractional packets are in ring buffer (issue 188).
* Fix CurrentTime client message to be valid JSON (issue 194).
* Added program Bahama to generate fake Abaco packet-style data (issues 196, 200).
* Fix problem where ZMQ 2-part messages were sent w/o checking for errors (issue 198).
* Handle Abaco packets from separate channel groups as independent (issue 190).
* Fill in fake data when any Abaco packets are missing (issue 202).
* Fix MaxSamples value in OFF file headers (issue 197).
* Log when Abaco packets are missing (issue 204).
* Channel numbering is no longer consecutive (issue 191).

**0.2.6** April 2, 2020
* Change handling of data drops.
* Generate OFF files v0.3.0, with pretrigger Deltas.
* Usability features improved.
* Abaco source with packets.

**0.2.5** September 5, 2019
* Abaco data source works for streaming data (not packets).
* Reset triggering memory on changing trigger settings.
* Fix `goczmq` API for socket options.
* Fix handling of, and absence of, map files.

**0.2.4** June 17, 2019
* Read Cringe global variable data file.
* Lancero LSYNC stored by Cringe; read by Dastard.
* Refactored WriteControl object.
* Use pointers to `mat.Dense` as recommended by its author.
* Write detector positions in OFF file headers; new OFF version.

**0.2.3** April 19, 2019
* ROACH source works.

**0.2.2** December 19, 2018
* External triggers

**0.2.1** December 7, 2018
* Make mix command accept an array of new mix values and report all back to clients.
* Make SimPulse configuration accept an array of amplitudes to generate multiple pulse sizes.
* Timestamp RPC commands SetExperimentStateLabel when received, not when processed.
* Fix problems with simulated pulse data when read in MASS.
* Get record lengths correct when starting a source.

**0.2.0** October 5, 2018
* Redesign the internals of Dastard to eliminate data races between RPC services
  that try to change data processing and the actual processing. Use more channels.

**0.1.2** September 28, 2018
* Uses an internal buffered channel to queue Lancero data for processing so that
  we can survive 1-second-plus delays in processing (writing seems to be the
  particular problem).

**0.1.1** August 13, 2018
* Demonstrated OFF file writing with triggering.

**0.1.0** July 13, 2018
* Ready for acquiring LJH (and maybe OFF) files with triggering.

**0.0.2** July 2018
* Still improving to reach useful configuration

**0.0.1** July 2018
* Fix irregular data rates for simulated sources due to latencies.

**0.0.0** Development through July 2018.
* Trying to build a working system.

Version number is set in source file `global_config.go`.<|MERGE_RESOLUTION|>--- conflicted
+++ resolved
@@ -1,13 +1,10 @@
 ## DASTARD Versions
 
-**0.3.8** September 2, 2025-
+**0.3.8** December 8, 2025
 * Fix incorrect scaling of raw data to physical (phi0) units for µMUX source `AbacoSource` (issue 374).
 * Make the file-synchronizing be optional to avert HDD problem (issue 376).
-<<<<<<< HEAD
 * Test that the UDP receive buffer is large enough for µMUX use.
-=======
 * Update dependencies with `go get -u ./...`
->>>>>>> 6e70947d
 
 **0.3.7** August 5, 2025
 * Reorganize the sub-modules to live in "internal" (so their API isn't exposed outside Dastard).
