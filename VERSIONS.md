--- conflicted
+++ resolved
@@ -1,14 +1,12 @@
 ## DASTARD Versions
 
-<<<<<<< HEAD
 **0.3.0** February 28 2023-
 * Runs only on Go 1.17 and later (Go 1.17 was released August 2021).
 * Working on an optional MySQL DB to register files and data runs.
-=======
+
 **0.2.17** March 2023-
 * Add Gentoo instructions; add static compilation target to Makefile (issue 302).
 * Switch to GitHub Actions for testing and deployment (issue 305).
->>>>>>> e1552fde
 
 **0.2.16** February 2 2023
 * Make ROACH2 firmware for HOLMES team work (issue 297).
