## DASTARD Versions

**0.2.13** May 2022-
* Fix crashing problem when you start with Edge Multi Triggers on (issue 271).
<<<<<<< HEAD
* Add way to turn on/off µMUX rescaling separate from phase unwrapping (for non-µMUX UDP sources).
=======
* Update all dependencies with latest upstream versions.
>>>>>>> 6c0e1c7e

**0.2.12** March 18, 2022
* Add `doc/` directory with `DASTARD.md` to explain the internal design of the code (issue 261).
* Make Lancero driver's ring buffer be 256 MB instead of 32 MB (issue 258).
* Redesign triggering so all-channel sync point is explicit (not hidden in `TriggerBroker`) (issues 235, 255).
* Redesign edge-multi-triggering for clarity and to fix problems (issues 256, 259, 260).
* Add general-purpose "group trigger" (issue 247).
* Use `unsafe.Slice` (new in Go 1.17) to convert between slice types (issue 267).

**0.2.11** October 12, 2021
* Fix test for exact Float64 equality on data rate from different chan groups (issue 248).
* Work on biased phase unwrapping (issue 250).

**0.2.10** May 27, 2021
* Packet data can appear as UDP instead of in shared memory buffer.
* Fix bug in closing the file that logs data drops (issue 239).
* Improve logging of info when packets are dropped (issue 241).
* Improve speed limit on UDP data packet handling (issue 242).
* Fix ROACH2 source with latest Dastard design (issue 246).

**0.2.9** March 11, 2021
* Fix Lancero source: fill in channel groups as 1 group per column.
* Use new `goczmq` API for setting socket options (issue 230).
* Keep separate counts of the data rate _from_ the hardware, and data _processed_ (after dropped packets are
  replaced by artificial data, the latter might be larger). Send both in heartbeat ("ALIVE") message (issue 229).
* New agreement that Abaco will supply exactly [0, 2π) in the full range of whatever sized int data
  it generates. So if int32, use the highest 16 bits (issue 227).
* Allow Abaco sources to change the time after which the phase unwrapping resets (issue 228).
* Fix heartbeat ("ALIVE") message to have `Running=false` after sources stop (issue 232).
* Have Travis Continuous Integration system deploy a compiled binary to github (issue 236).

**0.2.8** October 23, 2020
* Remove idea of rows/columns from Dastard (used only in `LanceroSource`). Use chan groups otherwise (issue 214).
* Lancero source can have more flexible channel numbers, such as 12043 for card 1, column 2, row 43 (issue 212).
* Testing of the flexible channel numbering.
* Add support for TAG TLVs in Abaco packet data (issue 216).
* Ignore unknown TLV types in Abaco packet data (issue 217).
* Fix bug that prevented stopping and restarting Abaco (issue 218).
* Much improved speed of processing Abaco packets (issue 220).

**0.2.7** September 10, 2020
* Use package `zmq4`, a pure Go implementation of ZMQ.
* Simplified testing on Travis because of that.
* Then revert to `gozmq` because `zmq4` was dropping messages (issue 192).
* Read Abaco packets correctly when fractional packets are in ring buffer (issue 188).
* Fix CurrentTime client message to be valid JSON (issue 194).
* Added program Bahama to generate fake Abaco packet-style data (issues 196, 200).
* Fix problem where ZMQ 2-part messages were sent w/o checking for errors (issue 198).
* Handle Abaco packets from separate channel groups as independent (issue 190).
* Fill in fake data when any Abaco packets are missing (issue 202).
* Fix MaxSamples value in OFF file headers (issue 197).
* Log when Abaco packets are missing (issue 204).
* Channel numbering is no longer consecutive (issue 191).

**0.2.6** April 2, 2020
* Change handling of data drops.
* Generate OFF files v0.3.0, with pretrigger Deltas.
* Usability features improved.
* Abaco source with packets.

**0.2.5** September 5, 2019
* Abaco data source works for streaming data (not packets).
* Reset triggering memory on changing trigger settings.
* Fix `goczmq` API for socket options.
* Fix handling of, and absence of, map files.

**0.2.4** June 17, 2019
* Read Cringe global variable data file.
* Lancero LSYNC stored by Cringe; read by Dastard.
* Refactored WriteControl object.
* Use pointers to `mat.Dense` as recommended by its author.
* Write detector positions in OFF file headers; new OFF version.

**0.2.3** April 19, 2019
* ROACH source works.

**0.2.2** December 19, 2018
* External triggers

**0.2.1** December 7, 2018
* Make mix command accept an array of new mix values and report all back to clients.
* Make SimPulse configuration accept an array of amplitudes to generate multiple pulse sizes.
* Timestamp RPC commands SetExperimentStateLabel when received, not when processed.
* Fix problems with simulated pulse data when read in MASS.
* Get record lengths correct when starting a source.

**0.2.0** October 5, 2018
* Redesign the internals of Dastard to eliminate data races between RPC services
  that try to change data processing and the actual processing. Use more channels.

**0.1.2** September 28, 2018
* Uses an internal buffered channel to queue Lancero data for processing so that
  we can survive 1-second-plus delays in processing (writing seems to be the
  particular problem).

**0.1.1** August 13, 2018
* Demonstrated OFF file writing with triggering.

**0.1.0** July 13, 2018
* Ready for acquiring LJH (and maybe OFF) files with triggering.

**0.0.2** July 2018
* Still improving to reach useful configuration

**0.0.1** July 2018
* Fix irregular data rates for simulated sources due to latencies.

**0.0.0** Development through July 2018.  
* Trying to build a working system.

Version number is set in source file `global_config.go`.<|MERGE_RESOLUTION|>--- conflicted
+++ resolved
@@ -2,11 +2,8 @@
 
 **0.2.13** May 2022-
 * Fix crashing problem when you start with Edge Multi Triggers on (issue 271).
-<<<<<<< HEAD
+* Update all dependencies with latest upstream versions.
 * Add way to turn on/off µMUX rescaling separate from phase unwrapping (for non-µMUX UDP sources).
-=======
-* Update all dependencies with latest upstream versions.
->>>>>>> 6c0e1c7e
 
 **0.2.12** March 18, 2022
 * Add `doc/` directory with `DASTARD.md` to explain the internal design of the code (issue 261).
