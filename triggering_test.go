--- conflicted
+++ resolved
@@ -362,17 +362,12 @@
 	var primaries, secondaries []*DataRecord
 	for i := 0; i < nRepeat; i++ {
 		dsp.stream.AppendSegment(segment)
-<<<<<<< HEAD
 		segment.firstFrameIndex += FrameIndex(len(raw))
-		p, s := dsp.TriggerData()
-=======
-		segment.firstFramenum += FrameIndex(len(raw))
 
 		p := dsp.TriggerData()
 		ptl0 := map[int]triggerList{0: dsp.lastTrigList}
 		secondaryMap, _ := dsp.Broker.Distribute(ptl0)
 		s := dsp.TriggerDataSecondary(secondaryMap[0])
->>>>>>> 9514c9f2
 		primaries = append(primaries, p...)
 		secondaries = append(secondaries, s...)
 	}
