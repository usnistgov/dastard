// Package lancero provides an interface to all Lancero scatter-gather DMA
// character devices, read/write from/to registers of SOPC slaves, wait for
// SOPC component interrupt events and handle the cyclic mode of SGDMA.
// Exports object Lancero for general use. Internally, that object works with
// the lower-level adapter, collector, and lanceroDevice.
package lancero

import (
	"bytes"
	"encoding/hex"
	"fmt"
	"io"
	"log"
	"runtime"
	"strconv"
	"strings"
	"time"

	"github.com/davecgh/go-spew/spew"
)

// Lanceroer is the interaface shared by Lancero and NoHardware
// used to allow testing without lancero hardware
type Lanceroer interface {
	ChangeRingBuffer(int, int) error
	Close() error
	StartAdapter(int) error
	StopAdapter() error
	CollectorConfigure(int, int, uint32, int) error
	StartCollector(bool) error
	StopCollector() error
	Wait() (time.Time, time.Duration, error)
	AvailableBuffer() ([]byte, time.Time, error)
	ReleaseBytes(int) error
	InspectAdapter() uint32
}

// Notes:
// Want 4 objects:
// Lancero (high-level, exported). This isn't in the C++ version.
// adapter (for the ring buffer)
// collector (for the data serialization engine)
// lanceroDevice (for the low-level register communication). This is lancero in C++

// verifyGoVersion returns error if the go version is 1.20 or higher, or cannot be determined from runtime.Version()
func verifyGoVersion() error {
	ver := runtime.Version()
	if !strings.HasPrefix(ver, "go") {
		return fmt.Errorf("cannot detect Go version: runtime.Version() returned '%s' but expected it to start with go*", ver)
	}

	parts := strings.Split(ver[2:], ".")
	if !(parts[0] == "1") || !(len(parts) > 1) {
		return fmt.Errorf("cannot detect Go version: runtime.Version() returned '%s' but expected it to start with go1.*", ver)
	}

	minor, err := strconv.Atoi(parts[1])
	if err != nil {
		return fmt.Errorf("cannot detect Go version: runtime.Version() returned '%s' but expected it to start with go1.<number>", ver)
	}

	if minor >= 20 {
		return fmt.Errorf("runtime.Version() says Go version is '%s', but we require 1.19 or lower in order to use lancero devices", ver)
	}
	return nil
}

// Lancero is the high-level object used to manipulate all user-space functions of
// the Lancero device driver.
type Lancero struct {
	adapter   *adapter
	collector *collector
	device    *lanceroDevice
}

// NewLancero generates and returns a new Lancero object and configures it properly. The devnum
// value is used to select among /dev/lancero_user0, lancero_user1, etc., if there are more
// than 1 card in the computer. Usually, you'll use 0 here.
func NewLancero(devnum int) (*Lancero, error) {

<<<<<<< HEAD
	// Panic if program was compiled with Go 1.20+, b/c that's incompatible with the Lancero device
	if err := verifyGoVersion(); err != nil {
		panic(err)
	}

=======
>>>>>>> a564fb0e
	lan := new(Lancero)
	dev, err := openLanceroDevice(devnum)
	if err != nil {
		return nil, err
	}
	lan.device = dev
	lan.collector = &collector{device: dev, simulated: false}
	lan.adapter = &adapter{device: dev, verbosity: 3}

	OneMB := 1024 * 1024
	if err := lan.ChangeRingBuffer(32*OneMB, 16*OneMB); err != nil {
		panic(err)
	}

	lan.adapter.status()
	lan.adapter.inspect()

	return lan, nil
}

// ChangeRingBuffer re-sizes the adapter's ring buffer.
func (lan *Lancero) ChangeRingBuffer(length, threshold int) error {
	if err := lan.adapter.allocateRingBuffer(length, threshold); err != nil {
		panic(err)
	}
	return nil
}

// Close releases all resources used by this lancero device.
func (lan *Lancero) Close() error {
	if lan.device != nil {
		lan.device.Close()
	}
	if lan.collector != nil {
		lan.collector.stop()
	}
	if lan.adapter != nil {
		lan.adapter.stop()
		lan.adapter.freeBuffer()
	}
	return nil
}

// StartAdapter starts the ring buffer adapter, waiting up to waitSeconds sec for it to work.
func (lan *Lancero) StartAdapter(waitSeconds int) error {
	// Panic if program was compiled with Go 1.20+, b/c that's incompatible with the Lancero device
	if err := verifyGoVersion(); err != nil {
		panic(err)
	}

	return lan.adapter.start(waitSeconds)
}

// StopAdapter stops the ring buffer adapter.
func (lan *Lancero) StopAdapter() error {
	return lan.adapter.stop()
}

// CollectorConfigure configures the data serialization component.
func (lan *Lancero) CollectorConfigure(linePeriod, dataDelay int, channelMask uint32,
	frameLength int) error {
	lp := uint32(linePeriod)
	dd := uint32(dataDelay)
	cm := uint32(channelMask)
	fl := uint32(frameLength)
	return lan.collector.configure(lp, dd, cm, fl)
}

// StartCollector starts the data serializer.
func (lan *Lancero) StartCollector(simulate bool) error {
	// Panic if program was compiled with Go 1.20+, b/c that's incompatible with the Lancero device
	if err := verifyGoVersion(); err != nil {
		panic(err)
	}

	return lan.collector.start(simulate)
}

// StopCollector stops the data serializer.
func (lan *Lancero) StopCollector() error {
	return lan.collector.stop()
}

// Wait until a the threshold amount of data is available.
// Return timestamp when ready, duration since last ready, and error.
func (lan *Lancero) Wait() (time.Time, time.Duration, error) {
	return lan.adapter.wait()
}

// AvailableBuffer returns a COPY OF the ring buffer segment now ready for reading,
// plus the best estimate of the time stamp taken immediately after the end of the
// segment, and any error.
// Because this returns a COPY, it is encouraged to call ReleaseBytes as soon as the
// caller is sure how many bytes are to be released, even if the caller is not done
// using the copy of the data.
func (lan *Lancero) AvailableBuffer() ([]byte, time.Time, error) {
	return lan.adapter.availableBuffer()
}

// ReleaseBytes instructed the ring buffer adapter to release nBytes bytes for over-writing.
func (lan *Lancero) ReleaseBytes(nBytes int) error {
	return lan.adapter.releaseBytes(uint32(nBytes))
}

// InspectAdapter prints adapter status info and returns the status word.
func (lan *Lancero) InspectAdapter() uint32 {
	return lan.adapter.inspect()
}

// FindFrameBits (buffer, offset) studies the buffer and returns (q,p,n,err).
// buffer is the raw data; offset is the byte where frame bits are expected in
// in the least significant bit. So if the offset is b, frame bits will be expected
// in buffer[b]&1, buffer[b+4]&1, buffer[b+8]&1, etc.
//
// q index of word with first frame bit following non-frame index
// p index of word with next  frame bit following non-frame index
// word means 4 bytes: errLerrMfbkLfbkM (L=least signifiant byte, M=most significant byte)
// n number of consecutive words with frame bit set, starting at q
// err is nil if q,p,n all found as expected
func FindFrameBits(b []byte, offset int) (int, int, int, error) {
	const frameMask = byte(1)
	var q, p, n int

	var seenWordWithoutFrameBit bool
	var frameBitInPreviousWord bool
	for i := offset; i < len(b); i += 4 {
		if seenWordWithoutFrameBit {
			if frameBitInPreviousWord && !(frameMask&b[i] == 1) { // first look for lack of frame bit
				frameBitInPreviousWord = true
			} else if !frameBitInPreviousWord && frameMask&b[i] == 1 {
				// found a frame bit when before there was none
				q = i
				break
			}
		} else {
			seenWordWithoutFrameBit = !(frameMask&b[i] == 1)
		}
	}
	for i := q; i < len(b); i += 4 { // count consecutive frame bits
		if frameMask&b[i] == 1 {
			n++
		} else {
			break
		}
	}
	if n < 1 {
		spew.Dump(b)
		fmt.Println(q)
		return q / 4, p / 4, n, fmt.Errorf("n = zero, not clear how this is possible")
	}
	frameBitInPreviousWord = true
	for i := q + 4*n; i < len(b); i += 4 {
		if frameBitInPreviousWord && !(frameMask&b[i] == 1) { // first look for lack of frame bit
			frameBitInPreviousWord = false
		} else if !frameBitInPreviousWord && frameMask&b[i] == 1 {
			// found a frame bit when before there was none
			p = i
			return q / 4, p / 4, n, nil
		}
	}
	return q / 4, p / 4, n, fmt.Errorf("b did not contain two frame starts")
}

// OdDashTX creates output like od -tx4, used for debugging Lancero
func OdDashTX(b []byte, maxLines int) string {
	var lineBuffer, outBuffer bytes.Buffer
	var line, lastLine string
	encoder := hex.NewEncoder(&lineBuffer)
	repeatCount := int(0)
	outBuffer.WriteString(fmt.Sprintf("dumping %v bytes, output max lines %v\n", len(b), maxLines))
	outBuffer.WriteString("L = least significant byte, M = most significant byte\n")
	outBuffer.WriteString("framebit in fbkL\n")
	outBuffer.WriteString("fMfLeMeL fMfLeMeL fMfLeMeL fMfLeMeL fMfLeMeL fMfLeMeL fMfLeMeL fMfLeMeL \n")
	outBuffer.WriteString("-------- -------- -------- -------- -------- -------- -------- -------- \n")
	lines := 0
	for i := 0; i+3 < len(b) && lines < maxLines; i += 4 {
		encoder.Write([]byte{b[i+3]})
		encoder.Write([]byte{b[i+2]})
		encoder.Write([]byte{b[i+1]})
		encoder.Write([]byte{b[i]})
		lineBuffer.WriteString(" ")
		if (i+4)%32 == 0 {
			line = lineBuffer.String()
			lineBuffer.Reset()
			if strings.Compare(line, lastLine) == 0 {
				repeatCount++
			} else {
				if repeatCount > 0 {
					outBuffer.WriteString(fmt.Sprintf("* (%v identical lines)\n", repeatCount))
					repeatCount = 0
					lines++
				}
				outBuffer.WriteString(line)
				outBuffer.WriteString("\n")
				lines++
				lastLine = line
			}
		}
	}
	if repeatCount > 0 {
		outBuffer.WriteString(fmt.Sprintf("* (%v identical lines)", repeatCount))
	}
	return outBuffer.String()
}

// SetLogOutput calls log.SetOutput from within Lancero
func SetLogOutput(w io.Writer) {
	log.SetOutput(w)
}<|MERGE_RESOLUTION|>--- conflicted
+++ resolved
@@ -78,14 +78,6 @@
 // than 1 card in the computer. Usually, you'll use 0 here.
 func NewLancero(devnum int) (*Lancero, error) {
 
-<<<<<<< HEAD
-	// Panic if program was compiled with Go 1.20+, b/c that's incompatible with the Lancero device
-	if err := verifyGoVersion(); err != nil {
-		panic(err)
-	}
-
-=======
->>>>>>> a564fb0e
 	lan := new(Lancero)
 	dev, err := openLanceroDevice(devnum)
 	if err != nil {
