package dastard

import (
	"testing"
	"time"

	"github.com/usnistgov/dastard/lancero"
)

// TestChannelOrder checks the map from channel to readout numbering
func TestChannelOrder(t *testing.T) {
	ls, err := NewLanceroSource()
	if err != nil {
		t.Error("NewLanceroSource failed:", err)
	}
	d0 := LanceroDevice{devnum: 0, nrows: 4, ncols: 4}
	d1 := LanceroDevice{devnum: 0, nrows: 3, ncols: 3}
	ls.devices[0] = &d0
	ls.devices[1] = &d1
	config := LanceroSourceConfig{FiberMask: 0xbeef, ActiveCards: []int{0, 1, 2},
		CardDelay: []int{1, 1, 1}}
	ls.Configure(&config)

	if len(ls.active) > 2 {
		t.Errorf("ls.active contains %d cards, want 2", len(ls.active))
	}
	ls.updateChanOrderMap()
	expect := []int{
		0, 1, 8, 9, 16, 17, 24, 25,
		2, 3, 10, 11, 18, 19, 26, 27,
		4, 5, 12, 13, 20, 21, 28, 29,
		6, 7, 14, 15, 22, 23, 30, 31,
		32, 33, 38, 39, 44, 45,
		34, 35, 40, 41, 46, 47,
		36, 37, 42, 43, 48, 49,
	}
	for i, v := range ls.chan2readoutOrder {
		if v != expect[i] {
			t.Errorf("chan2readoutOrder[%d]=%d, want %d", i, v, expect[i])
		}
	}

	config.ActiveCards = []int{0}
	ls.Configure(&config)
	ls.updateChanOrderMap()
	for i, v := range ls.chan2readoutOrder {
		if v != expect[i] {
			t.Errorf("chan2readoutOrder[%d]=%d, want %d", i, v, expect[i])
		}
	}

	config.ActiveCards = []int{1}
	ls.Configure(&config)
	ls.updateChanOrderMap()
	for i, v := range ls.chan2readoutOrder {
		if v != expect[i+32]-32 {
			t.Errorf("chan2readoutOrder[%d]=%d, want %d", i, v, expect[i+32]-32)
		}
	}

	ls.StartRun()
	ls.stop()
	ls.Delete()

	// test roundint
	fs := []float64{-1.4, -.6, -.4, 0, .4, .5, .6, 1.4}
	es := []int{-1, -1, 0, 0, 0, 1, 1, 1}
	for i, f := range fs {
		if es[i] != roundint(f) {
			t.Errorf("roundint(%f)=%d, want %d", f, roundint(f), es[i])
		}
	}
}

<<<<<<< HEAD
=======
func TestNoHardwareSource(t *testing.T) {
	var ncolsSet, nrowsSet, linePeriodSet, nLancero int
	ncolsSet = 1
	nrowsSet = 4
	linePeriodSet = 20
	nLancero = 3
	source := new(LanceroSource)
	source.devices = make(map[int]*LanceroDevice, nLancero)
	cardDelay := []int{0} // a single card delay value works for multiple cards
	activeCards := make([]int, nLancero)
	for i := 0; i < nLancero; i++ {
		lan, err := lancero.NewNoHardware(ncolsSet, nrowsSet, linePeriodSet)
		if err != nil {
			t.Error(err)
		}
		dev := LanceroDevice{card: lan}
		dev.devnum = i
		source.devices[i] = &dev
		activeCards[i] = i
		source.ncards++
	}
	// above is essentially NewLanceroSource

	config := LanceroSourceConfig{ClockMhz: 125, CardDelay: cardDelay,
		ActiveCards: make([]int, nLancero)}
	if err := source.Configure(&config); err == nil && nLancero > 1 {
		t.Error("expected error for re-using a device")
	}
	config = LanceroSourceConfig{ClockMhz: 125, CardDelay: cardDelay,
		ActiveCards: activeCards}
	if err := source.Configure(&config); err != nil {
		t.Error(err)
	}
	for i := 0; i < nLancero; i++ {
		if config.ActiveCards[i] != config.AvailableCards[i] {
			t.Errorf("AvailableCards not populated corrects. AvailableCards %v", config.AvailableCards)
		}
	}

	if err := Start(source); err != nil {
		source.Stop()
		t.Fatal(err)
	}
	defer source.Stop()

	// end Start(source)
	if err := source.ConfigureMixFraction(0, 1.0); err == nil {
		t.Error("expected error for mixing on even channel")
	}
	if err := source.ConfigureMixFraction(1, 1.0); err != nil {
		t.Error(err)
	}
	time.Sleep(20 * time.Millisecond) // wait long enough for some data to be processed

}

>>>>>>> aa837233
func TestMix(t *testing.T) {
	data := make([]RawType, 10)
	errData := make([]RawType, len(data))
	for i := range errData {
		errData[i] = RawType(i * 4)

	}
	mix := Mix{mixFraction: 0}
	mix.MixRetardFb(&data, &errData)
	passed := true
	for i := range data {
		if data[i] != 0 {
			passed = false
		}
	}
	if !passed {
		t.Errorf("want all zeros, have\n%v", data)
	}
	mix = Mix{mixFraction: 1}
	mix.MixRetardFb(&data, &errData)
	passed = true
	for i := range data {
		if data[i] != errData[i] {
			passed = false
		}
	}
	if !passed {
		t.Errorf("want %v\n have\n%v", errData, data)
	}
	if mix.lastFb != 0 {
		t.Errorf("want 0, have %v", mix.lastFb)
	}
	mix.lastFb = 100
	mix.MixRetardFb(&data, &errData)
	passed = true
	expect := []RawType{100 + 0, (0 + 1) * 4, (1 + 2) * 4, (2 + 3) * 4,
		(3 + 4) * 4, (4 + 5) * 4, (5 + 6) * 4, (6 + 7) * 4, (7 + 8) * 4, (8 + 9) * 4}
	for i := range data {
		if data[i] != expect[i] {
			passed = false
		}
	}
	if !passed {
		t.Errorf("want %v\nhave\n%v", expect, data)
	}
	if mix.lastFb != 36 {
		t.Errorf("want 36, have %v", mix.lastFb)
	}
	// test 2 LSBs of feedback are masked off
	for i := range data {
		data[i] = RawType(i % 4)
	}
	mix = Mix{mixFraction: 0}
	mix.MixRetardFb(&data, &errData)
	passed = true
	for i := range data {
		if data[i] != 0 {
			passed = false
		}
	}
	if !passed {
		t.Errorf("have %v, want all zeros", data)
	}

	// Check that overflows are clamped to proper range
	err1 := []RawType{100, 0, 65436} // {100, 0, -100} as signed ints
	mix = Mix{mixFraction: 1.0}
	mix.lastFb = 65530
	fb := []RawType{0, 50, 50}
	expect = []RawType{65535, 0, 0}
	mix.MixRetardFb(&fb, &err1)
	for i, e := range expect {
		if fb[i] != e {
			t.Errorf("mix with overflows fb[%d]=%d, want %d", i, fb[i], e)
		}
	}
}<|MERGE_RESOLUTION|>--- conflicted
+++ resolved
@@ -72,8 +72,6 @@
 	}
 }
 
-<<<<<<< HEAD
-=======
 func TestNoHardwareSource(t *testing.T) {
 	var ncolsSet, nrowsSet, linePeriodSet, nLancero int
 	ncolsSet = 1
@@ -130,7 +128,6 @@
 
 }
 
->>>>>>> aa837233
 func TestMix(t *testing.T) {
 	data := make([]RawType, 10)
 	errData := make([]RawType, len(data))
