package main

import (
	"flag"
	"fmt"
	"log"
	"os"
	"path"
	"runtime"
	"runtime/pprof"
	"strings"

	"internal/mysql"

	"github.com/spf13/viper"
	"github.com/usnistgov/dastard"
	"gopkg.in/natefinch/lumberjack.v2"
)

var githash = "githash not computed"
var gitdate = "git date not computed"
var buildDate = "build date not computed"

// makeFileExist checks that dir/filename exists, and creates the directory
// and file if it doesn't.
func makeFileExist(dir, filename string) (string, error) {
	// Replace 1 instance of "$HOME" in the path with the actual home directory.
	if strings.Contains(dir, "$HOME") {
		home, err := os.UserHomeDir()
		if err != nil {
			return "", err
		}
		dir = strings.Replace(dir, "$HOME", home, 1)
	}

	// Create directory <path>, if needed
	if _, err := os.Stat(dir); err != nil {
		if !os.IsNotExist(err) {
			return "", err
		}
		err2 := os.MkdirAll(dir, 0775)
		if err2 != nil {
			return "", err2
		}
	}

	// Create an empty file path/filename, if it doesn't exist.
	fullname := path.Join(dir, filename)
	_, err := os.Stat(fullname)
	if os.IsNotExist(err) {
		f, err2 := os.OpenFile(fullname, os.O_WRONLY|os.O_CREATE, 0664)
		if err2 != nil {
			return "", err2
		}
		f.Close()
	}
	return fullname, nil
}

// setupViper sets up the viper configuration manager: says where to find config
// files and the filename and suffix. Sets some defaults.
func setupViper() error {
	viper.SetDefault("Verbose", false)

	const path string = "$HOME/.dastard"
	const filename string = "config"
	const suffix string = ".yaml"
	if _, err := makeFileExist(path, filename+suffix); err != nil {
		return err
	}

	viper.SetConfigName(filename)
	viper.AddConfigPath("/etc/dastard")
	viper.AddConfigPath(path)
	viper.AddConfigPath(".")
	err := viper.ReadInConfig() // Find and read the config file
	if err != nil {             // Handle errors reading the config file
		return fmt.Errorf("error reading config file: %s", err)
	}
	return nil
}

func startProblemLogger(pfname string) *log.Logger {
	probFile, err := os.OpenFile(pfname, os.O_WRONLY|os.O_CREATE|os.O_APPEND, 0666)
	if err != nil {
		msg := fmt.Sprintf("Could not open log file '%s'", pfname)
		panic(msg)
	}
	probLogger := log.New(probFile, "", log.LstdFlags)
	probLogger.SetOutput(&lumberjack.Logger{
		Filename:   pfname,
		MaxSize:    10,   // megabytes after which new file is created
		MaxBackups: 5,    // number of backups
		MaxAge:     365,  // days
		Compress:   true, // whether to gzip the backups
	})
	return probLogger
}

func main() {
	buildDate = strings.Replace(buildDate, "  ", " ", -1)
	dastard.Build.Date = buildDate
	dastard.Build.Githash = githash
	dastard.Build.Gitdate = gitdate
	dastard.Build.Summary = fmt.Sprintf("DASTARD version %s (git commit %s of %s)", dastard.Build.Version, githash, gitdate)
	if host, err := os.Hostname(); err == nil {
		dastard.Build.Host = host
	} else {
		dastard.Build.Host = "host not detected"
	}

	printVersion := flag.Bool("version", false, "print version and quit")
	cpuprofile := flag.String("cpuprofile", "", "write CPU profile to this file")
	memprofile := flag.String("memprofile", "", "write memory profile to this file")
	pingmysql := flag.Bool("ping-mysql", false, "connect to MySQL server, test with a ping, and quit")
	flag.Parse()
	quitImmediately := false

	if *printVersion {
		fmt.Printf("This is DASTARD version %s\n", dastard.Build.Version)
		fmt.Printf("Hostname:        %s\n", dastard.Build.Host)
		fmt.Printf("Git commit hash: %s\n", githash)
<<<<<<< HEAD
		fmt.Printf("Git commit date: %s\n", gitdate)
		fmt.Printf("Build date+time: %s\n", buildDate)
=======
		fmt.Printf("Build time: %s\n", buildDate)
		fmt.Printf("Built on go version %s\n", runtime.Version())
>>>>>>> 024ae7cb
		fmt.Printf("Running on %d CPUs.\n", runtime.NumCPU())
		quitImmediately = true
	} else {
		fmt.Printf("\nThis is %s\n", dastard.Build.Summary)
	}

	// Pinging the MySQL server prints messages and ends the program.
	if *pingmysql {
		mysql.PingMySQLServer()
		quitImmediately = true
	}

	if quitImmediately {
		os.Exit(0)
	}

	if *cpuprofile != "" {
		f, err := os.Create(*cpuprofile)
		if err != nil {
			log.Fatal(err)
		}
		pprof.StartCPUProfile(f)
		defer pprof.StopCPUProfile()
	}

	// Start logging problems to a log file.
	logname, err := makeFileExist("$HOME/.dastard/logs", "problems.log")
	if err != nil {
		panic(err)
	}
	dastard.ProblemLogger = startProblemLogger(logname)
	fmt.Printf("Logging problems to %s\n\n", logname)

	// Find config file, creating it if needed, and read it.
	if err := setupViper(); err != nil {
		panic(err)
	}

	abort := make(chan struct{})
	mysql.StartMySQLConnection(abort)
	go dastard.RunClientUpdater(dastard.Ports.Status, abort)

	dastard.RunRPCServer(dastard.Ports.RPC, true)
	close(abort)
	writeMemoryProfile(memprofile)
}

// writeMemoryProfile writes the memory use profile to the indicated file.
// If `memprofile` points to an empty string, do not write.
func writeMemoryProfile(memprofile *string) {
	if *memprofile == "" {
		return
	}

	f, err := os.Create(*memprofile)
	if err != nil {
		log.Fatal("could not create memory profile: ", err)
	}
	defer f.Close() // error handling omitted for example
	runtime.GC()    // get up-to-date statistics
	if err := pprof.WriteHeapProfile(f); err != nil {
		log.Fatal("could not write memory profile: ", err)
	}
}<|MERGE_RESOLUTION|>--- conflicted
+++ resolved
@@ -120,13 +120,9 @@
 		fmt.Printf("This is DASTARD version %s\n", dastard.Build.Version)
 		fmt.Printf("Hostname:        %s\n", dastard.Build.Host)
 		fmt.Printf("Git commit hash: %s\n", githash)
-<<<<<<< HEAD
 		fmt.Printf("Git commit date: %s\n", gitdate)
 		fmt.Printf("Build date+time: %s\n", buildDate)
-=======
-		fmt.Printf("Build time: %s\n", buildDate)
 		fmt.Printf("Built on go version %s\n", runtime.Version())
->>>>>>> 024ae7cb
 		fmt.Printf("Running on %d CPUs.\n", runtime.NumCPU())
 		quitImmediately = true
 	} else {
