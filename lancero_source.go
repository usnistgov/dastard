--- conflicted
+++ resolved
@@ -153,20 +153,12 @@
 // ConfigureMixFraction sets the MixFraction for the channel associated with ProcessorIndex
 // mix = fb + mixFraction*err
 func (ls *LanceroSource) ConfigureMixFraction(processorIndex int, mixFraction float64) error {
-<<<<<<< HEAD
-	ls.runMutex.Lock()
-	defer ls.runMutex.Unlock()
-=======
->>>>>>> aa837233
 	if processorIndex >= len(ls.Mix) || processorIndex < 0 {
 		return fmt.Errorf("processorIndex %v out of bounds", processorIndex)
 	}
 	if processorIndex%2 == 0 {
 		return fmt.Errorf("proccesorIndex %v is even, only odd channels (feedback) allowed", processorIndex)
 	}
-<<<<<<< HEAD
-	ls.Mix[processorIndex] = Mix{mixFraction: mixFraction}
-=======
 	// Make this a goroutine so it can grab the lock whenever convenient, but after
 	// any possible errors have already been sent back to the RPC server. This lock
 	// is normally held most of the time by LanceroSource.blockingRead.
@@ -175,7 +167,6 @@
 		defer ls.runMutex.Unlock()
 		ls.Mix[processorIndex].mixFraction = mixFraction
 	}()
->>>>>>> aa837233
 	return nil
 }
 
@@ -480,11 +471,8 @@
 			errData := datacopies[ls.chan2readoutOrder[channum-1]]
 			mix.MixRetardFb(&data, &errData)
 			// MixRetardFb alters data in place to mix some of errData in based on mix.mixFraction
-<<<<<<< HEAD
-=======
-
->>>>>>> aa837233
-		}
+		}
+
 		seg := DataSegment{
 			rawData:         data,
 			framesPerSample: 1, // This will be changed later if decimating
