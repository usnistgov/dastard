--- conflicted
+++ resolved
@@ -5,6 +5,7 @@
 require (
 	github.com/davecgh/go-spew v1.1.2-0.20180830191138-d8f796af33cc
 	github.com/fabiokung/shm v0.0.0-20150728212823-2852b0d79bae
+	github.com/lorenzosaino/go-sysctl v0.3.1
 	github.com/pebbe/zmq4 v1.4.0
 	github.com/sbinet/npyio v0.9.0
 	github.com/spf13/viper v1.21.0
@@ -14,14 +15,9 @@
 )
 
 require (
-	github.com/BurntSushi/toml v1.1.0 // indirect
+	github.com/BurntSushi/toml v1.5.0 // indirect
 	github.com/fsnotify/fsnotify v1.9.0 // indirect
-<<<<<<< HEAD
-	github.com/go-viper/mapstructure/v2 v2.2.1 // indirect
-	github.com/lorenzosaino/go-sysctl v0.3.1 // indirect
-=======
 	github.com/go-viper/mapstructure/v2 v2.4.0 // indirect
->>>>>>> 6e70947d
 	github.com/nlpodyssey/gopickle v0.3.0 // indirect
 	github.com/pborman/uuid v1.2.1 // indirect
 	github.com/pelletier/go-toml/v2 v2.2.4 // indirect
@@ -33,19 +29,14 @@
 	github.com/spf13/pflag v1.0.10 // indirect
 	github.com/subosito/gotenv v1.6.0 // indirect
 	go.uber.org/multierr v1.11.0 // indirect
-<<<<<<< HEAD
-	golang.org/x/exp/typeparams v0.0.0-20220613132600-b0d781184e0d // indirect
-	golang.org/x/lint v0.0.0-20210508222113-6edffad5e616 // indirect
-	golang.org/x/mod v0.25.0 // indirect
-	golang.org/x/sync v0.15.0 // indirect
-	golang.org/x/sys v0.33.0 // indirect
-	golang.org/x/text v0.26.0 // indirect
-	golang.org/x/tools v0.33.0 // indirect
-=======
 	go.yaml.in/yaml/v3 v3.0.4 // indirect
+	golang.org/x/exp/typeparams v0.0.0-20251125195548-87e1e737ad39 // indirect
+	golang.org/x/lint v0.0.0-20241112194109-818c5a804067 // indirect
+	golang.org/x/mod v0.31.0 // indirect
+	golang.org/x/sync v0.19.0 // indirect
 	golang.org/x/sys v0.39.0 // indirect
 	golang.org/x/text v0.32.0 // indirect
->>>>>>> 6e70947d
+	golang.org/x/tools v0.39.0 // indirect
 	gopkg.in/yaml.v3 v3.0.1 // indirect
-	honnef.co/go/tools v0.3.2 // indirect
+	honnef.co/go/tools v0.6.1 // indirect
 )