module github.com/usnistgov/dastard

go 1.17

require internal/mysql v0.0.0

replace internal/mysql => ./internal/mysql

require internal/ringbuffer v0.0.0

replace internal/ringbuffer => ./internal/ringbuffer

require (
	github.com/davecgh/go-spew v1.1.1
	github.com/fabiokung/shm v0.0.0-20150728212823-2852b0d79bae
	github.com/pebbe/zmq4 v1.2.9
	github.com/spf13/viper v1.15.0
	github.com/stretchr/testify v1.8.1
	gonum.org/v1/gonum v0.12.0
	gopkg.in/natefinch/lumberjack.v2 v2.0.0
)

require (
	github.com/fsnotify/fsnotify v1.6.0 // indirect
<<<<<<< HEAD
	github.com/go-sql-driver/mysql v1.7.0 // indirect
=======
>>>>>>> e1552fde
	github.com/hashicorp/hcl v1.0.0 // indirect
	github.com/magiconair/properties v1.8.7 // indirect
	github.com/mitchellh/mapstructure v1.5.0 // indirect
	github.com/pborman/uuid v1.2.1 // indirect
<<<<<<< HEAD
	github.com/pelletier/go-toml/v2 v2.0.6 // indirect
	github.com/pmezard/go-difflib v1.0.0 // indirect
	github.com/spf13/afero v1.9.4 // indirect
=======
	github.com/pelletier/go-toml/v2 v2.0.7 // indirect
	github.com/pmezard/go-difflib v1.0.0 // indirect
	github.com/spf13/afero v1.9.5 // indirect
>>>>>>> e1552fde
	github.com/spf13/cast v1.5.0 // indirect
	github.com/spf13/jwalterweatherman v1.1.0 // indirect
	github.com/spf13/pflag v1.0.5 // indirect
	github.com/subosito/gotenv v1.4.2 // indirect
<<<<<<< HEAD
	golang.org/x/sys v0.5.0 // indirect
	golang.org/x/text v0.7.0 // indirect
	gopkg.in/check.v1 v1.0.0-20190902080502-41f04d3bba15 // indirect
	gopkg.in/ini.v1 v1.67.0 // indirect
	gopkg.in/yaml.v2 v2.4.0 // indirect
=======
	golang.org/x/sys v0.6.0 // indirect
	golang.org/x/text v0.8.0 // indirect
	gopkg.in/ini.v1 v1.67.0 // indirect
>>>>>>> e1552fde
	gopkg.in/yaml.v3 v3.0.1 // indirect
)<|MERGE_RESOLUTION|>--- conflicted
+++ resolved
@@ -22,37 +22,20 @@
 
 require (
 	github.com/fsnotify/fsnotify v1.6.0 // indirect
-<<<<<<< HEAD
 	github.com/go-sql-driver/mysql v1.7.0 // indirect
-=======
->>>>>>> e1552fde
 	github.com/hashicorp/hcl v1.0.0 // indirect
 	github.com/magiconair/properties v1.8.7 // indirect
 	github.com/mitchellh/mapstructure v1.5.0 // indirect
 	github.com/pborman/uuid v1.2.1 // indirect
-<<<<<<< HEAD
-	github.com/pelletier/go-toml/v2 v2.0.6 // indirect
-	github.com/pmezard/go-difflib v1.0.0 // indirect
-	github.com/spf13/afero v1.9.4 // indirect
-=======
 	github.com/pelletier/go-toml/v2 v2.0.7 // indirect
 	github.com/pmezard/go-difflib v1.0.0 // indirect
 	github.com/spf13/afero v1.9.5 // indirect
->>>>>>> e1552fde
 	github.com/spf13/cast v1.5.0 // indirect
 	github.com/spf13/jwalterweatherman v1.1.0 // indirect
 	github.com/spf13/pflag v1.0.5 // indirect
 	github.com/subosito/gotenv v1.4.2 // indirect
-<<<<<<< HEAD
-	golang.org/x/sys v0.5.0 // indirect
-	golang.org/x/text v0.7.0 // indirect
-	gopkg.in/check.v1 v1.0.0-20190902080502-41f04d3bba15 // indirect
-	gopkg.in/ini.v1 v1.67.0 // indirect
-	gopkg.in/yaml.v2 v2.4.0 // indirect
-=======
 	golang.org/x/sys v0.6.0 // indirect
 	golang.org/x/text v0.8.0 // indirect
 	gopkg.in/ini.v1 v1.67.0 // indirect
->>>>>>> e1552fde
 	gopkg.in/yaml.v3 v3.0.1 // indirect
 )