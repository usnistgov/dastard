--- conflicted
+++ resolved
@@ -41,12 +41,9 @@
 	ConfigureMixFraction(int, float64) error
 	WriteControl(*WriteControlConfig) error
 	SetCoupling(CouplingStatus) error
-<<<<<<< HEAD
 	SetExperimentStateLabel(string) error
-=======
+	ChannelsWithProjectors() []int
 	Wait() error
->>>>>>> d5f1d16d
-	ChannelsWithProjectors() []int
 }
 
 // Wait returns when the source run is done, aka the source is stopped
