package dastard

import (
	"fmt"
	"io"
	"log"
	"sync"
	"time"

	"gonum.org/v1/gonum/mat"
)

// RawType holds raw signal data.
type RawType uint16

// FrameIndex is used for counting raw data frames.
type FrameIndex int64

// DataSource is the interface for hardware or simulated data sources that
// produce data.
type DataSource interface {
	Sample() error
	PrepareRun() error
	StartRun() error
	Stop() error
	Running() bool
	blockingRead() error
	Outputs() []chan DataSegment
	CloseOutputs()
	Nchan() int
	ComputeFullTriggerState() []FullTriggerState
	ConfigurePulseLengths(int, int) error
	ConfigureProjectorsBases(int, mat.Dense, mat.Dense) error
}

// Start will start the given DataSource, including sampling its data for # channels.
// Steps are:
// 1. Sample: a per-source method that determines the # of channels and other internal
//    facts that we need to know.
// 2. PrepareRun: an AnySource method to do the actions that any source needs before
//    starting the actual acquisition phase.
// 3. StartRun: a per-source method to begin data acquisition, if relevant.
// 4. Loop over calls to ds.blockingRead(), a per-source method that waits for data.
//    When done with the loop, close all channels to DataStreamProcessor objects.
func Start(ds DataSource) error {
	if ds.Running() {
		return fmt.Errorf("cannot Start() a source that's already Running()")
	}
	if err := ds.Sample(); err != nil {
		return err
	}
	if err := ds.PrepareRun(); err != nil {
		return err
	}
	if err := ds.StartRun(); err != nil {
		return err
	}
	// Have the DataSource produce data until graceful stop.
	go func() {
		for {
			if err := ds.blockingRead(); err == io.EOF {
				break
			} else if err != nil {
				log.Printf("blockingRead returns Error\n")
				break
			}
		}
		ds.CloseOutputs()
	}()
	return nil
}

// AnySource implements features common to any object that implements
// DataSource, including the output channels and the abort channel.
type AnySource struct {
<<<<<<< HEAD
	nchan        int     // how many channels to provide
	sampleRate   float64 // samples per second
	lastread     time.Time
	nextFrameNum FrameIndex // frame number for the next frame we will receive
	output       []chan DataSegment
	processors   []*DataStreamProcessor
	abortSelf    chan struct{} // This can signal the Run() goroutine to stop
	broker       *TriggerBroker
	noProcess    bool // Set true only for testing.
	runMutex     sync.Mutex
	runDone      sync.WaitGroup
=======
	nchan      int     // how many channels to provide, can this just be len(processors)?
	sampleRate float64 // samples per second
	lastread   time.Time
	output     []chan DataSegment
	processors []*DataStreamProcessor
	abortSelf  chan struct{} // This can signal the Run() goroutine to stop
	broker     *TriggerBroker
	runMutex   sync.Mutex
	runDone    sync.WaitGroup
>>>>>>> 2aab1c71
}

// ConfigureProjectorsBases calls SetProjectorsBasis on ds.processors[processorsInd]
func (ds *AnySource) ConfigureProjectorsBases(processorInd int, projectors mat.Dense, basis mat.Dense) error {
	if processorInd >= len(ds.processors) || processorInd < 0 {
		return fmt.Errorf("processorInd out of range, processorInd=%v, len(ds.processors)=%v", processorInd, len(ds.processors))
	}
	dsp := ds.processors[processorInd]
	return dsp.SetProjectorsBasis(projectors, basis)
}

// Nchan returns the current number of valid channels in the data source.
func (ds *AnySource) Nchan() int {
	return ds.nchan
}

// Running tells whether the source is actively running.
// If there's no ds.abortSelf yet, or it's closed, then source is NOT running.
func (ds *AnySource) Running() bool {
	if ds.abortSelf == nil {
		return false
	}
	select {
	case <-ds.abortSelf:
		return false
	default:
		return true
	}
}

// PrepareRun configures an AnySource by initializing all data structures that
// cannot be prepared until we know the number of channels. It's an error for
// ds.nchan to be less than 1.
func (ds *AnySource) PrepareRun() error {
	ds.runMutex.Lock()
	defer ds.runMutex.Unlock()
	if ds.nchan <= 0 {
		return fmt.Errorf("PrepareRun could not run with %d channels (expect > 0)", ds.nchan)
	}
	ds.abortSelf = make(chan struct{})

	// Start a TriggerBroker to handle secondary triggering
	ds.broker = NewTriggerBroker(ds.nchan)
	go ds.broker.Run()

	// Channels onto which we'll put data produced by this source
	ds.output = make([]chan DataSegment, ds.nchan)
	for i := 0; i < ds.nchan; i++ {
		ds.output[i] = make(chan DataSegment)
	}

	// Launch goroutines to drain the data produced by this source
	ds.processors = make([]*DataStreamProcessor, ds.nchan)
	ds.runDone.Add(ds.nchan)
	for chnum, ch := range ds.output {
		dsp := NewDataStreamProcessor(chnum, ds.broker)
		dsp.SampleRate = ds.sampleRate
		ds.processors[chnum] = dsp

		// TODO: don't just set these to arbitrary values
		dsp.Decimate = false
		dsp.DecimateLevel = 3
		dsp.DecimateAvgMode = true
		dsp.LevelTrigger = false
		dsp.LevelLevel = 4000
		dsp.EdgeTrigger = true
		dsp.EdgeLevel = 100
		dsp.EdgeRising = true
		dsp.NPresamples = 200
		dsp.NSamples = 1000
		dsp.AutoTrigger = true
		dsp.AutoDelay = 250 * time.Millisecond

		// TODO: don't automatically turn on all record publishing.
		dsp.SetPubRecords()
		dsp.SetPubSummaries()

		// This goroutine will run until the ds.abortSelf channel or the ch==ds.output[chnum]
		// channel is closed, depending on ds.noProcess (which is false expect for testing)
		go func(ch <-chan DataSegment) {
			defer ds.runDone.Done()
			if ds.noProcess {
				<-ds.abortSelf
			} else {
				dsp.ProcessData(ch)
			}
		}(ch)
	}
	ds.lastread = time.Now()
	return nil
}

// Stop ends the data supply.
func (ds *AnySource) Stop() error {
	ds.runMutex.Lock()
	defer ds.runMutex.Unlock()

	if ds.Running() {
		close(ds.abortSelf)
	}
	ds.runDone.Wait()
	return nil
}

// Outputs returns the slice of channels that carry buffers of data for downstream processing.
func (ds *AnySource) Outputs() []chan DataSegment {
	// Don't run this if PrepareRun or other sensitive sections are running
	ds.runMutex.Lock()
	defer ds.runMutex.Unlock()
	return ds.output
}

// CloseOutputs closes all channels that carry buffers of data for downstream processing.
func (ds *AnySource) CloseOutputs() {
	for _, ch := range ds.output {
		close(ch)
	}
}

// FullTriggerState used to collect channels that share the same TriggerState
type FullTriggerState struct {
	ChanNumbers []int
	TriggerState
}

// ComputeFullTriggerState uses a map to collect channels with identical TriggerStates, so they
// can be sent all together as one unit.
func (ds *AnySource) ComputeFullTriggerState() []FullTriggerState {

	result := make(map[TriggerState][]int)
	for _, dsp := range ds.processors {
		chans, ok := result[dsp.TriggerState]
		if ok {
			result[dsp.TriggerState] = append(chans, dsp.Channum)
		} else {
			result[dsp.TriggerState] = []int{dsp.Channum}
		}
	}

	// Now "unroll" that map into a vector of FullTriggerState objects
	fts := []FullTriggerState{}
	for k, v := range result {
		fts = append(fts, FullTriggerState{ChanNumbers: v, TriggerState: k})
	}
	return fts
}

// ConfigurePulseLengths set the pulse record length and pre-samples.
func (ds *AnySource) ConfigurePulseLengths(nsamp, npre int) error {
	if npre < 0 || nsamp < 1 || nsamp < npre+1 {
		return fmt.Errorf("ConfigurePulseLengths arguments are invalid")
	}
	for _, dsp := range ds.processors {
		go dsp.ConfigurePulseLengths(nsamp, npre)
	}
	return nil
}

// DataSegment is a continuous, single-channel raw data buffer, plus info about (e.g.)
// raw-physical units, first sample’s frame number and sample time. Not yet triggered.
type DataSegment struct {
	rawData         []RawType
	framesPerSample int // Normally 1, but can be larger if decimated
	firstFramenum   FrameIndex
	firstTime       time.Time
	framePeriod     time.Duration
	// something about raw-physical conversion???
	// facts about the data source?
}

// NewDataSegment generates a pointer to a new, initialized DataSegment object.
func NewDataSegment(data []RawType, framesPerSample int, firstFrame FrameIndex,
	firstTime time.Time, period time.Duration) *DataSegment {
	seg := DataSegment{rawData: data, framesPerSample: framesPerSample,
		firstFramenum: firstFrame, firstTime: firstTime, framePeriod: period}
	return &seg
}

// TimeOf returns the absolute time of sample # sampleNum within the segment.
func (seg *DataSegment) TimeOf(sampleNum int) time.Time {
	return seg.firstTime.Add(time.Duration(sampleNum*seg.framesPerSample) * seg.framePeriod)
}

// DataStream models a continuous stream of data, though we have only a finite
// amount at any time. For now, it's semantically different from a DataSegment,
// yet they need the same information.
type DataStream struct {
	DataSegment
	samplesSeen int
}

// NewDataStream generates a pointer to a new, initialized DataStream object.
func NewDataStream(data []RawType, framesPerSample int, firstFrame FrameIndex,
	firstTime time.Time, period time.Duration) *DataStream {
	seg := NewDataSegment(data, framesPerSample, firstFrame, firstTime, period)
	ds := DataStream{DataSegment: *seg, samplesSeen: len(data)}
	return &ds
}

// AppendSegment will append the data in segment to the DataStream.
// It will update the frame/time counters to be consistent with the appended
// segment, not necessarily with the previous values.
func (stream *DataStream) AppendSegment(segment *DataSegment) {
	framesNowInStream := FrameIndex(len(stream.rawData) * segment.framesPerSample)
	stream.framesPerSample = segment.framesPerSample
	stream.framePeriod = segment.framePeriod
	stream.firstFramenum = segment.firstFramenum - framesNowInStream
	stream.firstTime = segment.firstTime.Add(-time.Duration(framesNowInStream) * stream.framePeriod)
	stream.rawData = append(stream.rawData, segment.rawData...)
	stream.samplesSeen += len(segment.rawData)
}

// TrimKeepingN will trim (discard) all but the last N values in the DataStream.
// Returns the number of values in the stream after trimming (should be <= N).
func (stream *DataStream) TrimKeepingN(N int) int {
	L := len(stream.rawData)
	if N >= L {
		return L
	}
	copy(stream.rawData[:N], stream.rawData[L-N:L])
	stream.rawData = stream.rawData[:N]
	stream.firstFramenum += FrameIndex(L - N)
	stream.firstTime = stream.firstTime.Add(time.Duration(L-N) * stream.framePeriod)
	return N
}

// DataRecord contains a single triggered pulse record.
type DataRecord struct {
	data       []RawType
	trigFrame  FrameIndex
	trigTime   time.Time
	channum    int
	presamples int
	sampPeriod float32

	// trigger type?

	// Analyzed quantities
	pretrigMean  float64
	pulseAverage float64
	pulseRMS     float64
	peakValue    float64

	// Real time Analysis quantities
	modelCoefs     []float64
	residualStdDev float64
}<|MERGE_RESOLUTION|>--- conflicted
+++ resolved
@@ -73,7 +73,6 @@
 // AnySource implements features common to any object that implements
 // DataSource, including the output channels and the abort channel.
 type AnySource struct {
-<<<<<<< HEAD
 	nchan        int     // how many channels to provide
 	sampleRate   float64 // samples per second
 	lastread     time.Time
@@ -85,17 +84,6 @@
 	noProcess    bool // Set true only for testing.
 	runMutex     sync.Mutex
 	runDone      sync.WaitGroup
-=======
-	nchan      int     // how many channels to provide, can this just be len(processors)?
-	sampleRate float64 // samples per second
-	lastread   time.Time
-	output     []chan DataSegment
-	processors []*DataStreamProcessor
-	abortSelf  chan struct{} // This can signal the Run() goroutine to stop
-	broker     *TriggerBroker
-	runMutex   sync.Mutex
-	runDone    sync.WaitGroup
->>>>>>> 2aab1c71
 }
 
 // ConfigureProjectorsBases calls SetProjectorsBasis on ds.processors[processorsInd]
