package dastard

import (
	"encoding/base64"
	"fmt"
	"log"
	"net"
	"net/rpc"
	"net/rpc/jsonrpc"
	"os"
	"os/signal"
	"strings"
	"time"

	"github.com/spf13/viper"
	"gonum.org/v1/gonum/mat"
)

// SourceControl is the sub-server that handles configuration and operation of
// the Dastard data sources.
// TODO: consider renaming -> DastardControl (5/11/18)
type SourceControl struct {
	simPulses *SimPulseSource
	triangle  *TriangleSource
	lancero   *LanceroSource
	// TODO: Add sources for ROACH, Abaco
	activeSource DataSource

	status        ServerStatus
	clientUpdates chan<- ClientUpdate
}

// NewSourceControl creates a new SourceControl object with correctly initialized
// contents.
func NewSourceControl() *SourceControl {
	sc := new(SourceControl)
	sc.simPulses = new(SimPulseSource)
	sc.triangle = new(TriangleSource)
	if lan, err := NewLanceroSource(); err == nil {
		sc.lancero = lan
	}
	return sc
}

// ServerStatus the status that SourceControl reports to clients.
type ServerStatus struct {
	Running    bool
	SourceName string
	Nchannels  int
	Nsamples   int
	Npresamp   int
	// TODO: maybe Ncol, Nrow, bytes/sec data rate...?
}

// FactorArgs holds the arguments to a Multiply operation
type FactorArgs struct {
	A, B int
}

// Multiply is a silly RPC service that multiplies its two arguments.
func (s *SourceControl) Multiply(args *FactorArgs, reply *int) error {
	*reply = args.A * args.B
	return nil
}

// ConfigureTriangleSource configures the source of simulated pulses.
func (s *SourceControl) ConfigureTriangleSource(args *TriangleSourceConfig, reply *bool) error {
	log.Printf("ConfigureTriangleSource: %d chan, rate=%.3f\n", args.Nchan, args.SampleRate)
	err := s.triangle.Configure(args)
	s.clientUpdates <- ClientUpdate{"TRIANGLE", args}
	*reply = (err == nil)
	log.Printf("Result is okay=%t and state={%d chan, rate=%.3f}\n", *reply, s.triangle.nchan, s.triangle.sampleRate)
	return err
}

// ConfigureSimPulseSource configures the source of simulated pulses.
func (s *SourceControl) ConfigureSimPulseSource(args *SimPulseSourceConfig, reply *bool) error {
	log.Printf("ConfigureSimPulseSource: %d chan, rate=%.3f\n", args.Nchan, args.SampleRate)
	err := s.simPulses.Configure(args)
	s.clientUpdates <- ClientUpdate{"SIMPULSE", args}
	*reply = (err == nil)
	log.Printf("Result is okay=%t and state={%d chan, rate=%.3f}\n", *reply, s.simPulses.nchan, s.simPulses.sampleRate)
	return err
}

// ConfigureLanceroSource configures the lancero cards.
func (s *SourceControl) ConfigureLanceroSource(args *LanceroSourceConfig, reply *bool) error {
	log.Printf("ConfigureLanceroSource: mask 0x%4.4x  active cards: %v\n", args.FiberMask, args.ActiveCards)
	err := s.lancero.Configure(args)
	s.clientUpdates <- ClientUpdate{"LANCERO", args}
	*reply = (err == nil)
	log.Printf("Result is okay=%t and state={%d MHz clock, %d cards}\n", *reply, s.lancero.clockMhz, s.lancero.ncards)
	return err
}

// ProjectorsBasisObject is the RPC-usable structure for
type ProjectorsBasisObject struct {
	ProcessorInd     int
	ProjectorsBase64 string
	BasisBase64      string
}

// ConfigureProjectorsBasis takes ProjectorsBase64 which must a base64 encoded string with binary data matching that from mat.Dense.MarshalBinary
func (s *SourceControl) ConfigureProjectorsBasis(pbo *ProjectorsBasisObject, reply *bool) error {
	if s.activeSource == nil {
		return fmt.Errorf("No source is active")
	}
	projectorsBytes, err := base64.StdEncoding.DecodeString(pbo.ProjectorsBase64)
	if err != nil {
		return err
	}
	basisBytes, err := base64.StdEncoding.DecodeString(pbo.BasisBase64)
	if err != nil {
		return err
	}
	var projectors, basis mat.Dense
	if err := projectors.UnmarshalBinary(projectorsBytes); err != nil {
		return err
	}
	if err := basis.UnmarshalBinary(basisBytes); err != nil {
		return err
	}
	if err := s.activeSource.ConfigureProjectorsBases(pbo.ProcessorInd, projectors, basis); err != nil {
		return err
	}
	*reply = true
	return nil
}

// SizeObject is the RPC-usable structure for ConfigurePulseLengths to change pulse record sizes.
type SizeObject struct {
	Nsamp int
	Npre  int
}

// ConfigurePulseLengths is the RPC-callable service to change pulse record sizes.
func (s *SourceControl) ConfigurePulseLengths(sizes SizeObject, reply *bool) error {
	log.Printf("ConfigurePulseLengths: %d samples (%d pre)\n", sizes.Nsamp, sizes.Npre)
	if s.activeSource == nil {
		return fmt.Errorf("No source is active")
	}
	err := s.activeSource.ConfigurePulseLengths(sizes.Nsamp, sizes.Npre)
	*reply = (err == nil)
	s.status.Npresamp = sizes.Npre
	s.status.Nsamples = sizes.Nsamp
	log.Printf("Result is okay=%t\n", *reply)
	return err
}

// Start will identify the source given by sourceName and Sample then Start it.
func (s *SourceControl) Start(sourceName *string, reply *bool) error {
	if s.activeSource != nil {
		return fmt.Errorf("activeSource is not nil, want nil (you should call Stop)")
	}
	name := strings.ToUpper(*sourceName)
	switch name {
	case "SIMPULSESOURCE":
		s.activeSource = DataSource(s.simPulses)
		s.status.SourceName = "SimPulses"

	case "TRIANGLESOURCE":
		s.activeSource = DataSource(s.triangle)
		s.status.SourceName = "Triangles"

	case "LANCEROSOURCE":
		s.activeSource = DataSource(s.lancero)
		s.status.SourceName = "Lancero"

	// TODO: Add cases here for ROACH, ABACO, etc.

	default:
		return fmt.Errorf("Data Source \"%s\" is not recognized", *sourceName)
	}

	log.Printf("Starting data source named %s\n", *sourceName)
	go func() {
<<<<<<< HEAD
		err := Start(s.activeSource)
		if err == nil {
			s.status.Running = true
			s.status.Nchannels = s.activeSource.Nchan()
			s.broadcastUpdate()
			s.broadcastTriggerState()
			s.broadcastChannelNames()
=======
		s.status.Running = true
		if err := Start(s.activeSource); err != nil {
			s.status.Running = false
			s.activeSource = nil
			return
>>>>>>> 2f537a43
		}
		s.status.Nchannels = s.activeSource.Nchan()
		s.broadcastUpdate()
		s.broadcastTriggerState()
	}()
	*reply = true
	return nil
}

// Stop stops the running data source, if any
func (s *SourceControl) Stop(dummy *string, reply *bool) error {
	if s.activeSource == nil {
		return fmt.Errorf("No source is active")
	}
	log.Printf("Stopping data source\n")
	if s.activeSource != nil {
		s.activeSource.Stop()
		s.status.Running = false
		s.activeSource = nil
		*reply = true

	}
	s.broadcastUpdate()
	*reply = true
	return nil
}

func (s *SourceControl) broadcastUpdate() {
	// Check whether the "active" source actually stopped on its own
	if s.activeSource != nil && !s.activeSource.Running() {
		s.activeSource = nil
		s.status.Running = false
	}
	s.clientUpdates <- ClientUpdate{"STATUS", s.status}
}

func (s *SourceControl) broadcastTriggerState() {
	if s.activeSource != nil && s.status.Running {
		configs := s.activeSource.ComputeFullTriggerState()
		log.Printf("configs: %v\n", configs)
		s.clientUpdates <- ClientUpdate{"TRIGGER", configs}
	}
}

<<<<<<< HEAD
func (s *SourceControl) broadcastChannelNames() {
	if s.activeSource != nil && s.status.Running {
		configs := s.activeSource.ChannelNames()
		log.Printf("chanNames: %v\n", configs)
		s.clientUpdates <- ClientUpdate{"CHANNELNAMES", configs}
	}
}

// SendAllStatus sends all relevant status messages to
=======
// SendAllStatus causes a broadcast to clients containing all broadcastable status info
>>>>>>> 2f537a43
func (s *SourceControl) SendAllStatus(dummy *string, reply *bool) error {
	s.broadcastUpdate()
	s.clientUpdates <- ClientUpdate{"SENDALL", 0}
	return nil
}

// RunRPCServer sets up and run a permanent JSON-RPC server.
func RunRPCServer(messageChan chan<- ClientUpdate, portrpc int) {

	// Set up objects to handle remote calls
	sourceControl := NewSourceControl()
	defer sourceControl.lancero.Delete()
	sourceControl.clientUpdates = messageChan

	// Load stored settings, and transfer saved configuration
	// from Viper to relevant objects.
	var okay bool
	var spc SimPulseSourceConfig
	log.Printf("Dastard is using config file %s\n", viper.ConfigFileUsed())
	err := viper.UnmarshalKey("simpulse", &spc)
	if err == nil {
		sourceControl.ConfigureSimPulseSource(&spc, &okay)
	}
	var tsc TriangleSourceConfig
	err = viper.UnmarshalKey("triangle", &tsc)
	if err == nil {
		sourceControl.ConfigureTriangleSource(&tsc, &okay)
	}
	var lsc LanceroSourceConfig
	err = viper.UnmarshalKey("lancero", &lsc)
	if err == nil {
		sourceControl.ConfigureLanceroSource(&lsc, &okay)
	}
	err = viper.UnmarshalKey("status", &sourceControl.status)
	sourceControl.status.Running = false
	if err == nil {
		sourceControl.broadcastUpdate()
	}

	// Regularly broadcast status to all clients
	go func() {
		ticker := time.Tick(2 * time.Second)
		for _ = range ticker {
			sourceControl.broadcastUpdate()
		}
	}()

	// Now launch the connection handler and accept connections.
	go func() {
		server := rpc.NewServer()
		server.Register(sourceControl)
		server.HandleHTTP(rpc.DefaultRPCPath, rpc.DefaultDebugPath)
		port := fmt.Sprintf(":%d", portrpc)
		listener, err := net.Listen("tcp", port)
		if err != nil {
			log.Fatal("listen error:", err)
		}
		for {
			if conn, err := listener.Accept(); err != nil {
				log.Fatal("accept error: " + err.Error())
			} else {
				log.Printf("new connection established\n")
				go server.ServeCodec(jsonrpc.NewServerCodec(conn))
			}
		}
	}()

	// Finally, handle ctrl-C gracefully
	interruptCatcher := make(chan os.Signal, 1)
	signal.Notify(interruptCatcher, os.Interrupt)
	<-interruptCatcher
	dummy := "dummy"
	sourceControl.Stop(&dummy, &okay)
}<|MERGE_RESOLUTION|>--- conflicted
+++ resolved
@@ -174,21 +174,11 @@
 
 	log.Printf("Starting data source named %s\n", *sourceName)
 	go func() {
-<<<<<<< HEAD
-		err := Start(s.activeSource)
-		if err == nil {
-			s.status.Running = true
-			s.status.Nchannels = s.activeSource.Nchan()
-			s.broadcastUpdate()
-			s.broadcastTriggerState()
-			s.broadcastChannelNames()
-=======
 		s.status.Running = true
 		if err := Start(s.activeSource); err != nil {
 			s.status.Running = false
 			s.activeSource = nil
 			return
->>>>>>> 2f537a43
 		}
 		s.status.Nchannels = s.activeSource.Nchan()
 		s.broadcastUpdate()
@@ -233,7 +223,6 @@
 	}
 }
 
-<<<<<<< HEAD
 func (s *SourceControl) broadcastChannelNames() {
 	if s.activeSource != nil && s.status.Running {
 		configs := s.activeSource.ChannelNames()
@@ -242,10 +231,7 @@
 	}
 }
 
-// SendAllStatus sends all relevant status messages to
-=======
 // SendAllStatus causes a broadcast to clients containing all broadcastable status info
->>>>>>> 2f537a43
 func (s *SourceControl) SendAllStatus(dummy *string, reply *bool) error {
 	s.broadcastUpdate()
 	s.clientUpdates <- ClientUpdate{"SENDALL", 0}
