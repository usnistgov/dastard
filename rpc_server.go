--- conflicted
+++ resolved
@@ -24,21 +24,12 @@
 // the Dastard data sources.
 // TODO: consider renaming -> DastardControl (5/11/18)
 type SourceControl struct {
-<<<<<<< HEAD
-	simPulses *SimPulseSource
-	triangle  *TriangleSource
-	lancero   *LanceroSource
-	abaco     *AbacoSource
-	erroring  *ErroringSource
-	// TODO: Add sources for ROACH
-=======
 	simPulses      *SimPulseSource
 	triangle       *TriangleSource
 	lancero        *LanceroSource
 	roach          *RoachSource
 	abaco          *AbacoSource
 	erroring       *ErroringSource
->>>>>>> 134e687d
 	ActiveSource   DataSource
 	isSourceActive bool
 
@@ -65,10 +56,7 @@
 	sc.erroring = NewErroringSource()
 	lan, _ := NewLanceroSource()
 	sc.lancero = lan
-<<<<<<< HEAD
-=======
 	sc.roach, _ = NewRoachSource()
->>>>>>> 134e687d
 	sc.abaco, _ = NewAbacoSource()
 
 	sc.simPulses.heartbeats = sc.heartbeats
@@ -144,11 +132,7 @@
 	return err
 }
 
-<<<<<<< HEAD
-// ConfigureAbacoSource configures the abaco cards.
-=======
 // ConfigureAbacoSource configures the Abaco cards.
->>>>>>> 134e687d
 func (s *SourceControl) ConfigureAbacoSource(args *AbacoSourceConfig, reply *bool) error {
 	log.Printf("ConfigureAbacoSource: \n")
 	err := s.abaco.Configure(args)
@@ -158,8 +142,6 @@
 	return err
 }
 
-<<<<<<< HEAD
-=======
 // ConfigureRoachSource configures the abaco cards.
 func (s *SourceControl) ConfigureRoachSource(args *RoachSourceConfig, reply *bool) error {
 	log.Printf("ConfigureRoachSource: \n")
@@ -170,7 +152,6 @@
 	return err
 }
 
->>>>>>> 134e687d
 // runLaterIfActive will return error if source is Inactive; otherwise it will
 // run the closure f at an appropriate point in the data handling cycle
 // and return any error sent on s.queuedRequests.
@@ -311,13 +292,10 @@
 		s.ActiveSource = DataSource(s.lancero)
 		s.status.SourceName = "Lancero"
 
-<<<<<<< HEAD
-=======
 	case "ROACHSOURCE":
 		s.ActiveSource = DataSource(s.roach)
 		s.status.SourceName = "Roach"
 
->>>>>>> 134e687d
 	case "ABACOSOURCE":
 		s.ActiveSource = DataSource(s.abaco)
 		s.status.SourceName = "Abaco"
@@ -630,14 +608,11 @@
 	if err == nil {
 		sourceControl.ConfigureAbacoSource(&asc, &okay)
 	}
-<<<<<<< HEAD
-=======
 	var rsc RoachSourceConfig
 	err = viper.UnmarshalKey("roach", &rsc)
 	if err == nil {
 		sourceControl.ConfigureRoachSource(&rsc, &okay)
 	}
->>>>>>> 134e687d
 	err = viper.UnmarshalKey("status", &sourceControl.status)
 	sourceControl.status.Running = false
 	sourceControl.ActiveSource = sourceControl.triangle
