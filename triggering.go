--- conflicted
+++ resolved
@@ -560,25 +560,11 @@
 		trigList.keyFrame = dsp.stream.DataSegment.firstFrameIndex
 		trigList.keyTime = dsp.stream.DataSegment.firstTime
 		trigList.sampleRate = dsp.SampleRate
-<<<<<<< HEAD
-		trigList.lastFrameThatWillNeverTrigger = dsp.stream.DataSegment.firstFrameIndex +
-			FrameIndex(len(dsp.stream.rawData)) - FrameIndex(dsp.NSamples-dsp.NPresamples)
-
-		// Step 2b: send the primary list to the group trigger broker; receive the secondary list.
-		dsp.Broker.PrimaryTrigs <- trigList
-		secondaryTrigList := <-dsp.Broker.SecondaryTrigs[dsp.channelIndex]
-		segment := &dsp.stream.DataSegment
-		for _, st := range secondaryTrigList {
-			secondaries = append(secondaries, dsp.triggerAt(segment, int(st-segment.firstFrameIndex)))
-		}
-		return records, secondaries
-=======
-		trigList.firstFrameThatCannotTrigger = dsp.stream.DataSegment.firstFramenum +
+		trigList.firstFrameThatCannotTrigger = dsp.stream.DataSegment.firstFrameIndex +
 			FrameIndex(len(dsp.stream.rawData)) - FrameIndex(dsp.NSamples-dsp.NPresamples)
 
 		dsp.lastTrigList = trigList
 		return records
->>>>>>> 9514c9f2
 	}
 
 	// Step 1: compute where the primary triggers are, one pass per trigger type.
@@ -610,11 +596,7 @@
 	trigList.keyFrame = dsp.stream.DataSegment.firstFrameIndex
 	trigList.keyTime = dsp.stream.DataSegment.firstTime
 	trigList.sampleRate = dsp.SampleRate
-<<<<<<< HEAD
-	trigList.lastFrameThatWillNeverTrigger = dsp.stream.DataSegment.firstFrameIndex +
-=======
-	trigList.firstFrameThatCannotTrigger = dsp.stream.DataSegment.firstFramenum +
->>>>>>> 9514c9f2
+	trigList.firstFrameThatCannotTrigger = dsp.stream.DataSegment.firstFrameIndex +
 		FrameIndex(len(dsp.stream.rawData)) - FrameIndex(dsp.NSamples-dsp.NPresamples)
 
 	dsp.lastTrigList = trigList
@@ -626,11 +608,7 @@
 func (dsp *DataStreamProcessor) TriggerDataSecondary(secondaryTrigList []FrameIndex) (secRecords []*DataRecord) {
 	segment := &dsp.stream.DataSegment
 	for _, st := range secondaryTrigList {
-<<<<<<< HEAD
-		secondaries = append(secondaries, dsp.triggerAt(segment, int(st-segment.firstFrameIndex)))
-=======
-		secRecords = append(secRecords, dsp.triggerAt(segment, int(st-segment.firstFramenum)))
->>>>>>> 9514c9f2
+		secRecords = append(secRecords, dsp.triggerAt(segment, int(st-segment.firstFrameIndex)))
 	}
 	return secRecords
 }
